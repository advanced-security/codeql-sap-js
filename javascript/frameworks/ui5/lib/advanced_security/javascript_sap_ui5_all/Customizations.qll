<<<<<<< HEAD
// This file is included for use in custom CodeQL bundles (https://github.com/advanced-security/codeql-bundle).
// The contents of this file will be included in the standard library `Customizations.qll`, and will therefore
// be included in the out-of-the-box security queries.
//
// We import under alias to avoid any potential naming conflicts
import advanced_security.javascript.frameworks.ui5.RemoteFlowSources as UI5RemoteFlowSources
import advanced_security.javascript.frameworks.ui5.Sanitizers
=======
/**
 * This file is included for use in custom CodeQL bundles (https://github.com/advanced-security/codeql-bundle).
 * The contents of this file will be included in the standard library `Customizations.qll`, and will therefore
 * be included in the out-of-the-box security queries.
 */

/* We import under alias to avoid any potential naming conflicts */
import advanced_security.javascript.frameworks.ui5.RemoteFlowSources as UI5RemoteFlowSources
>>>>>>> 378d5643
<|MERGE_RESOLUTION|>--- conflicted
+++ resolved
@@ -1,12 +1,3 @@
-<<<<<<< HEAD
-// This file is included for use in custom CodeQL bundles (https://github.com/advanced-security/codeql-bundle).
-// The contents of this file will be included in the standard library `Customizations.qll`, and will therefore
-// be included in the out-of-the-box security queries.
-//
-// We import under alias to avoid any potential naming conflicts
-import advanced_security.javascript.frameworks.ui5.RemoteFlowSources as UI5RemoteFlowSources
-import advanced_security.javascript.frameworks.ui5.Sanitizers
-=======
 /**
  * This file is included for use in custom CodeQL bundles (https://github.com/advanced-security/codeql-bundle).
  * The contents of this file will be included in the standard library `Customizations.qll`, and will therefore
@@ -15,4 +6,4 @@
 
 /* We import under alias to avoid any potential naming conflicts */
 import advanced_security.javascript.frameworks.ui5.RemoteFlowSources as UI5RemoteFlowSources
->>>>>>> 378d5643
+import advanced_security.javascript.frameworks.ui5.Sanitizers