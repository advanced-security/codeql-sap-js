--- conflicted
+++ resolved
@@ -133,49 +133,29 @@
     UI5BindingPath getBindingPath() { result = bindingPath }
   }
 
-<<<<<<< HEAD
   /**
    * DataFlow nodes that correspond to an **internal** model and are bound to a `UI5View` via some `UI5BindingPath`.
    */
   class UI5InternalBoundNode extends UI5BoundNode {
     UI5InternalBoundNode() {
+      exists(WebApp webApp |
+        webApp.getAResource() = this.getFile() and
+        webApp.getAResource() = bindingPath.getFile()
+      |
       /* ========== Case 1: The contents of the model are statically observable ========== */
       /* The relevant portion of the content of a JSONModel */
       exists(Property modelProperty, UI5InternalModel internalModel |
         // The property bound to an UI5View source
         this.(DataFlow::PropRef).getPropertyNameExpr() = modelProperty.getNameExpr() and
         // The binding path refers to this model
-        bindingPath.getAbsolutePath() = internalModel.getPathString(modelProperty) and
-        inSameUI5Project(this.getFile(), bindingPath.getFile())
+        bindingPath.getAbsolutePath() = internalModel.getPathString(modelProperty)
       )
       or
       /* The URI string to the JSONModel constructor call */
       exists(UI5InternalModel internalModel |
         this = internalModel.getArgument(0) and
         this.asExpr() instanceof StringLiteral and
-        bindingPath.getAbsolutePath() = internalModel.getPathString() and
-        inSameUI5Project(this.getFile(), bindingPath.getFile())
-=======
-    UI5BoundNode() {
-      exists(WebApp webApp |
-        webApp.getAResource() = this.getFile() and
-        webApp.getAResource() = bindingPath.getFile()
-      |
-        /* The relevant portion of the content of a JSONModel */
-        exists(Property p, JsonModel model |
-          // The property bound to an UI5View source
-          this.(DataFlow::PropRef).getPropertyNameExpr() = p.getNameExpr() and
-          // The binding path refers to this model
-          bindingPath.getAbsolutePath() = model.getPathString(p)
-        )
-        or
-        /* The URI string to the JSONModel constructor call */
-        exists(JsonModel model |
-          this = model.getArgument(0) and
-          this.asExpr() instanceof StringLiteral and
-          bindingPath.getAbsolutePath() = model.getPathString()
-        )
->>>>>>> 36c04854
+        bindingPath.getAbsolutePath() = internalModel.getPathString()
       )
       or
       /* ========== Case 2: The contents of the model are not statically observable ========== */
@@ -185,7 +165,8 @@
         not this instanceof UI5ExternalBoundNode
         // bindingpath condition!!!!!!!!!!!!!!!!!!!!!!!11
       )
-    }
+      )
+  }
   }
 
   /**
@@ -224,6 +205,10 @@
         )
       )
     }
+  class UI5ModelSource extends UI5DataFlow::UI5BoundNode, RemoteFlowSource {
+    UI5ModelSource() { bindingPath = any(UI5View view).getASource() }
+
+    override string getSourceType() { result = "UI5 model remote flow source" }
   }
 
   /**
