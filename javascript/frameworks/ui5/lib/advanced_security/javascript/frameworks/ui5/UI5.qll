import javascript
import DataFlow
import advanced_security.javascript.frameworks.ui5.JsonParser
import semmle.javascript.security.dataflow.DomBasedXssCustomizations
import advanced_security.javascript.frameworks.ui5.UI5View
import advanced_security.javascript.frameworks.ui5.UI5HTML

module UI5 {
  private module WebAppResourceRootJsonReader implements JsonParser::MakeJsonReaderSig<WebApp> {
    class JsonReader extends WebApp{
      string getJson() {
        // We match on the lowercase to cover all the possible variants of wrtiting the attribute name.
        exists(string resourceRootAttributeName | resourceRootAttributeName.toLowerCase() = "data-sap-ui-resourceroots" |
          result = this.getCoreScript().getAttributeByName(resourceRootAttributeName).getValue()
        )
      }
    }
  }

  private module WebAppResourceRootJsonParser = JsonParser::Make<WebApp, WebAppResourceRootJsonReader>;

  private predicate isAnUnResolvedResourceRoot(WebApp webApp, string name, string path) {
    exists(
      WebAppResourceRootJsonParser::JsonObject config,
      WebAppResourceRootJsonParser::JsonMember configEntry
    |
      config.getReader() = webApp and
      config.getAMember() = configEntry and
      name = configEntry.getKey() and
      path = configEntry.getValue().asString()
    )
  }

<<<<<<< HEAD
  private newtype TResourceRoot =
    MkResourceRoot(string name, string root, string source) {
      exists(
        JsonParser<getAResourceRootConfig/0>::JsonObject config,
        JsonParser<getAResourceRootConfig/0>::JsonMember configEntry,
        SapUiCoreScriptElement coreScript
      |
        source = coreScript.getAttributeByName("data-sap-ui-resourceroots").getValue() and
        source = config.getSource() and
        config.getAMember() = configEntry
      |
        name = configEntry.getKey() and
        root = configEntry.getValue().asString()
      )
=======
  class ResourceRootPathString extends PathString {
    WebApp webApp;
    ResourceRootPathString() {
      isAnUnResolvedResourceRoot(webApp, _, this)
>>>>>>> 33902e2a
    }

    override Folder getARootFolder() {
      result = webApp.getWebAppFolder()
    }
  }

<<<<<<< HEAD
  class ResolvedResourceRoot extends Container {
    ResourceRoot unresolvedRoot;

    ResolvedResourceRoot() {
      exists(ResourceRootPathString resourceRootPathString |
        unresolvedRoot.getRoot() = resourceRootPathString
      |
        this =
          resourceRootPathString.resolve(resourceRootPathString.getARootFolder()).getContainer()
      )
    }

    string getName() { result = unresolvedRoot.getName() }

    string getSource() { result = unresolvedRoot.getSource() }

    predicate contains(File file) { file.getParentContainer+() = this }
  }

  private string getAResourceRootConfig() {
    result =
      any(SapUiCoreScriptElement script).getAttributeByName("data-sap-ui-resourceroots").getValue()
  }

=======
  class ResourceRoot extends Container {
    string name;
    string path;
    WebApp webApp;
    ResourceRoot() {
      isAnUnResolvedResourceRoot(webApp, name, path)
      and
      path.(PathString).resolve(webApp.getWebAppFolder()).getContainer() = this
    }

    string getName() { result = name }

    WebApp getWebApp() { result = webApp}

    predicate contains(File file) {
      this.getAChildContainer+().getAFile() = file
    }
  }

>>>>>>> 33902e2a
  class SapUiCoreScriptElement extends HTML::ScriptElement {
    SapUiCoreScriptElement() {
      this.getSourcePath().matches(["%sap-ui-core.js", "%sap-ui-core-nojQuery.js"])
    }

    WebApp getWebApp() { result = this.getFile() }
  }

  /** A UI5 web application manifest associated with a bootstrapped UI5 web application. */
  class WebAppManifest extends File {
    WebApp webapp;

    WebAppManifest() {
      this.getBaseName() = "manifest.json" and
      this.getParentContainer() = webapp.getWebAppFolder()
    }

    WebApp getWebapp() { result = webapp }
  }

  /** A UI5 bootstrapped web application. */
  class WebApp extends HTML::HtmlFile {
    SapUiCoreScriptElement coreScript;

    WebApp() { coreScript.getFile() = this }

    SapUiCoreScriptElement getCoreScript() { result = coreScript }

    ResourceRoot getAResourceRoot() {
      result.getWebApp() = this
    }

    File getAResource() { getAResourceRoot().contains(result)}

    File getResource(string relativePath) {
      result.getAbsolutePath() = getAResourceRoot().getAbsolutePath() + "/" + relativePath
    }

    Folder getWebAppFolder() { result = this.getParentContainer() }

    WebAppManifest getManifest() { result.getWebapp() = this }

    /**
     * Gets the JavaScript module that serves as an entrypoint to this webapp.
     */
    File getInitialModule() {
      exists(
        string initialModuleResourcePath, string resolvedModulePath,
        ResourceRoot resourceRoot
      |
        initialModuleResourcePath = coreScript.getAttributeByName("data-sap-ui-onInit").getValue() and
        resourceRoot.getWebApp() = this and
        resolvedModulePath =
          initialModuleResourcePath
              .regexpReplaceAll("^module\\s*:\\s*", "")
              .replaceAll(resourceRoot.getName(), resourceRoot.getAbsolutePath()) and
        result.getAbsolutePath() = resolvedModulePath + ".js"
      )
    }

    FrameOptions getFrameOptions() {
      exists(HTML::DocumentElement doc | doc.getFile() = this |
        result.asHtmlFrameOptions() = coreScript.getAnAttribute()
      )
      or
      result.asJsFrameOptions().getFile() = this
    }

    HTML::DocumentElement getDocument() { result.getFile() = this }
  }

  /**
   * https://sapui5.hana.ondemand.com/sdk/#/api/sap.ui.loader%23methods/sap.ui.loader.config
   */
  class Loader extends CallNode {
    Loader() { this = globalVarRef("sap").getAPropertyRead("ui").getAMethodCall("loader") }
  }

  /**
   * A user-defined module through `sap.ui.define` or `jQuery.sap.declare`.
   */
  abstract class UserModule extends InvokeNode {
    abstract string getADependencyType();

    abstract string getModuleFileRelativePath();

    abstract RequiredObject getRequiredObject(string dependencyType);
  }

  /**
   * A user-defined module through `sap.ui.define`.
   * https://sapui5.hana.ondemand.com/sdk/#/api/sap.ui%23methods/sap.ui.define
   */
  class SapDefineModule extends CallNode, UserModule {
    SapDefineModule() { this = globalVarRef("sap").getAPropertyRead("ui").getAMethodCall("define") }

    override string getADependencyType() { result = this.getDependencyType(_) }

    override string getModuleFileRelativePath() { result = this.getFile().getRelativePath() }

    string getDependencyType(int i) {
      result =
        this.getArgument(0).getALocalSource().(ArrayLiteralNode).getElement(i).getStringValue()
    }

    override RequiredObject getRequiredObject(string dependencyType) {
      exists(int i |
        this.getDependencyType(i) = dependencyType and
        result = this.getArgument(1).getALocalSource().(FunctionNode).getParameter(i)
      )
    }

    WebApp getWebApp() { this.getFile() = result.getAResource() }

    SapDefineModule getExtendingDefine() {
      exists(Extension baseExtension, Extension subclassExtension, SapDefineModule subclassDefine |
        baseExtension.getDefine() = this and
        subclassDefine = subclassExtension.getDefine() and
        any(RequiredObject module_ |
          module_ = subclassDefine.getRequiredObject(baseExtension.getName().replaceAll(".", "/"))
        ).flowsTo(subclassExtension.getReceiver()) and
        result = subclassDefine
      )
    }
  }

  class JQuerySap extends DataFlow::SourceNode {
    JQuerySap() {
      exists(DataFlow::GlobalVarRefNode global |
        global.getName() = "jQuery" and
        this = global.getAPropertyRead("sap")
      )
    }
  }

  /**
   * A user-defined module through `jQuery.sap.declare`.
   */
  class JQueryDefineModule extends UserModule, DataFlow::MethodCallNode {
    JQueryDefineModule() { exists(JQuerySap jquerySap | jquerySap.flowsTo(this.getReceiver())) }

    override string getADependencyType() {
      result = this.getArgument(0).asExpr().(StringLiteral).getValue()
    }

    override string getModuleFileRelativePath() { result = this.getFile().getRelativePath() }

    /** WARNING: toString() Hack! */
    override RequiredObject getRequiredObject(string dependencyType) {
      result.toString() = dependencyType and
      this.getADependencyType() = dependencyType
    }
  }

  private RequiredObject sapControl(TypeTracker t) {
    t.start() and
    exists(UserModule d, string dependencyType |
      dependencyType = ["sap/ui/core/Control", "sap.ui.core.Control"]
    |
      d.getADependencyType() = dependencyType and
      result = d.getRequiredObject(dependencyType)
    )
    or
    exists(TypeTracker t2 | result = sapControl(t2).track(t2, t))
  }

  private SourceNode sapControl() { result = sapControl(TypeTracker::end()) }

  private SourceNode sapController(TypeTracker t) {
    t.start() and
    exists(UserModule d, string dependencyType |
      dependencyType = ["sap/ui/core/mvc/Controller", "sap.ui.core.mvc.Controller"]
    |
      d.getADependencyType() = dependencyType and
      result = d.getRequiredObject(dependencyType)
    )
    or
    exists(TypeTracker t2 | result = sapController(t2).track(t2, t))
  }

  private SourceNode sapController() { result = sapController(TypeTracker::end()) }

  class CustomControl extends Extension {
    CustomControl() {
      this.getReceiver().getALocalSource() = sapControl() or
      this.getDefine() = any(SapDefineModule sapModule).getExtendingDefine()
    }

    MethodCallNode getOwnerComponentRef() {
      exists(ThisNode controlThis |
        controlThis.getBinder() = this.getAMethod() and
        controlThis.flowsTo(result.getReceiver()) and
        result.getMethodName() = "getOwnerComponent"
      )
    }

    CustomController getController() { this = result.getAControlReference().getDefinition() }
  }

  abstract class Reference extends MethodCallNode { }

  /**
   * A JS reference to a `UI5Control`, commonly obtained via `View.byId(controlId)`.
   */
  class ControlReference extends Reference {
    string controlId;

    ControlReference() {
      exists(CustomController controller |
        controller.getAViewReference().flowsTo(this.getReceiver()) and
        this.getMethodName() = "byId" and
        this.getArgument(0).getALocalSource().asExpr().(StringLiteral).getValue() = controlId
      )
    }

    CustomControl getDefinition() {
      exists(UI5Control controlDeclaration |
        this = controlDeclaration.getAReference() and
        result = controlDeclaration.getDefinition()
      )
    }
  }

  /**
   * A reference to a `UI5View`, commonly obtained via `Controller.getView()`.
   */
  class ViewReference extends Reference {
    CustomController controller;

    ViewReference() {
      this.getMethodName() = "getView" and
      controller.getAThisNode().flowsTo(this.getReceiver())
    }

    UI5View getDefinition() { result = controller.getView() }
  }

  /**
   * A reference to a CustomController, commonly obtained via `View.getController()`.
   */
  class ControllerReference extends Reference {
    ViewReference viewReference;

    ControllerReference() { viewReference.flowsTo(this.getReceiver()) }

    CustomController getDefinition() { result = viewReference.getDefinition().getController() }
  }

  class CustomController extends Extension {
    string name;

    CustomController() {
      this.getReceiver().getALocalSource() = sapController() and
      name = this.getFile().getBaseName().regexpCapture("([a-zA-Z0-9]+).controller.js", 1)
    }

    Component getOwnerComponent() {
      /*
       * SKETCH
       * The result is the owner component of this controller if:
       * - The controller's name sans the ID prefix can be found in the manifest.json's routing target
       * - where the manifest.json is the result's ManifestJson
       */

      exists(ManifestJson manifestJson, JsonObject rootObj |
        manifestJson = result.getManifestJson()
      |
        rootObj
            .getPropValue("targets")
            .(JsonObject)
            // The individual targets
            .getPropValue(_)
            .(JsonObject)
            // The target's "viewName" property
            .getPropValue("viewName")
            .(JsonString)
            .getValue() = name
      )
    }

    MethodCallNode getOwnerComponentRef() {
      exists(ThisNode controlThis |
        controlThis.getBinder() = this.getAMethod() and
        controlThis.flowsTo(result.getReceiver()) and
        result.getMethodName() = "getOwnerComponent"
      )
    }

    /**
     * Gets a reference to a view object that can be accessed from one of the methods of this controller.
     */
    MethodCallNode getAViewReference() {
      result.getCalleeName() = "getView" and
      exists(ThisNode controllerThis |
        result.(MethodCallNode).getReceiver() = controllerThis.getALocalUse() and
        controllerThis.getBinder() = this.getAMethod()
      )
    }

    UI5View getView() { this = result.getController() }

    ControlReference getAControlReference() {
      exists(MethodCallNode viewRef |
        viewRef = this.getAViewReference() and
        /* There is a view */
        viewRef.flowsTo(result.(MethodCallNode).getReceiver()) and
        /* The result is a member of this view */
        result.(MethodCallNode).getMethodName() = "byId"
      )
    }

    ThisNode getAThisNode() { result.getBinder() = this.getAMethod() }

    UI5Model getModel() {
      exists(MethodCallNode setModelCall |
        this.getAViewReference().flowsTo(setModelCall.getReceiver()) and
        setModelCall.getMethodName() = "setModel" and
        result.flowsTo(setModelCall.getAnArgument())
      )
    }

    ModelReference getAModelReference() { this.getAViewReference().flowsTo(result.getReceiver()) }
  }

  class ModelReference extends MethodCallNode {
    ModelReference() {
      this.getMethodName() = "getModel" and
      exists(ViewReference view | view.flowsTo(this.getReceiver()))
    }
  }

  abstract class UI5Model extends InvokeNode {
    CustomController getController() { result.asExpr() = this.asExpr().getParent+() }
  }

  /**
   * Represents models that are loaded from an internal source, i.e. XML Models or JSON models
   * whose contents are hardcoded in a JS file or loaded from a JSON file.
   * It is always the constructor call that creates the model.
   */
  abstract class UI5InternalModel extends UI5Model, NewNode {
    abstract string getPathString();

    abstract string getPathString(Property property);
  }

  /**
   * Represents models that are loaded from an external source, e.g. OData service.
   * It is the value flowing to a `setModel` call in a method of a `CustomController`, since it is the closest we can get to the actual model itself.
   */
  abstract class UI5ExternalModel extends UI5Model {
    abstract string getName();
  }

  /** Model which gains content from an SAP OData service. */
  class ODataServiceModel extends UI5ExternalModel {
    string modelName;

    ODataServiceModel() {
      /*
       * SKETCH
       * This is an argument to a `this.setModel` call if:
       * - this flows from a DF node corresponding to the parent component's model
       * - and the the component's manifest.json declares the DataSource as being of OData type
       */

      /*
       * e.g. this.getView().setModel(this.getOwnerComponent().getModel("booking_nobatch"))
       */

      exists(MethodCallNode setModelCall, CustomController controller |
        /*
         * 1. This flows from a DF node corresponding to the parent component's model to the `this.setModel` call
         * i.e. Aims to capture something like `this.getOwnerComponent().getModel("someModelName")` as in
         * `this.getView().setModel(this.getOwnerComponent().getModel("someModelName"))`
         */

        modelName = this.getArgument(0).getALocalSource().asExpr().(StringLiteral).getValue() and
        this.getCalleeName() = "getModel" and
        controller.getOwnerComponentRef().flowsTo(this.(MethodCallNode).getReceiver()) and
        this.flowsTo(setModelCall.getArgument(0)) and
        setModelCall.getMethodName() = "setModel" and
        setModelCall.getReceiver() = controller.getAViewReference() and
        /* 2. The component's manifest.json declares the DataSource as being of OData type */
        controller.getOwnerComponent().getExternalModelDef(modelName).getDataSource() instanceof
          ODataDataSourceManifest
      )
      or
      /*
       * A constructor call to sap.ui.model.odata.v2.ODataModel.
       */

      this instanceof NewNode and
      (
        exists(RequiredObject oDataModel |
          oDataModel.flowsTo(this.getCalleeNode()) and
          oDataModel.getDependencyType() = "sap/ui/model/odata/v2/ODataModel"
        )
        or
        this.getCalleeName() = "ODataModel"
      ) and
      modelName = "<no name>"
    }

    override string getName() { result = modelName }
  }

  private SourceNode sapComponent(TypeTracker t) {
    t.start() and
    exists(UserModule d, string dependencyType |
      dependencyType =
        [
          "sap/ui/core/mvc/Component", "sap.ui.core.mvc.Component", "sap/ui/core/UIComponent",
          "sap.ui.core.UIComponent"
        ]
    |
      d.getADependencyType() = dependencyType and
      result = d.getRequiredObject(dependencyType)
    )
    or
    exists(TypeTracker t2 | result = sapComponent(t2).track(t2, t))
  }

  private SourceNode sapComponent() { result = sapComponent(TypeTracker::end()) }

  import ManifestJson

  /**
   * A UI5 Component that may contain other controllers or controls.
   */
  class Component extends Extension {
    Component() { this.getReceiver().getALocalSource() = sapComponent() }

    string getId() { result = this.getName().regexpCapture("([a-zA-Z0-9.]+).Component", 1) }

    ManifestJson getManifestJson() {
      /*
       * SKETCH
       * the result is a manifest.json file of this component if:
       * - this component states its manifest as string "json"
       * - this component's ID equals to that of the manifest.json's ID.
       */

      this.getMetadata().getAPropertySource("manifest").asExpr().(StringLiteral).getValue() = "json" and
      result.getId() = this.getId()
    }

    /** Get a definition of this component's model whose data source is remote. */
    DataSourceManifest getADataSource() { result = this.getADataSource(_) }

    /** Get a definition of this component's model whose data source is remote and is called modelName. */
    DataSourceManifest getADataSource(string modelName) { result.getName() = modelName }

    /** Get a reference to this component's external model. */
    MethodCallNode getAnExternalModelRef() { result = this.getAnExternalModelRef(_) }

    /** Get a reference to this component's external model called `modelName`. */
    MethodCallNode getAnExternalModelRef(string modelName) {
      result.getMethodName() = "getModel" and
      result.getArgument(0).asExpr().(StringLiteral).getValue() = modelName and
      exists(ExternalModelManifest externModelDef | externModelDef.getName() = modelName)
    }

    ExternalModelManifest getExternalModelDef(string modelName) {
      result.getFile() = this.getManifestJson() and result.getName() = modelName
    }

    ExternalModelManifest getAnExternalModelDef() { result = this.getExternalModelDef(_) }
  }

  module ManifestJson {
    class DataSourceManifest extends JsonObject {
      string dataSourceName;
      ManifestJson manifestJson;

      DataSourceManifest() {
        /*
         * SKETCH
         * this is a DataSource if:
         * - its file is a ManifestJson,
         * - and it's one of the keys that the `dataSources` object has.
         */

        exists(JsonObject rootObj |
          this.getJsonFile() = manifestJson and
          rootObj.getJsonFile() = manifestJson and
          this =
            rootObj
                .getPropValue("sap.app")
                .(JsonObject)
                .getPropValue("dataSources")
                .(JsonObject)
                .getPropValue(dataSourceName)
        )
      }

      string getName() { result = dataSourceName }

      ManifestJson getManifestJson() { result = manifestJson }

      string getType() { result = this.getPropValue("type").(JsonString).getValue() }
    }

    class ODataDataSourceManifest extends DataSourceManifest {
      ODataDataSourceManifest() { this.getType() = "OData" }
    }

    class JsonDataSourceDefinition extends DataSourceManifest {
      JsonDataSourceDefinition() { this.getType() = "JSON" }
    }

    abstract class ModelManifest extends JsonObject { }

    class InternalModelManifest extends ModelManifest {
      string modelName;

      InternalModelManifest() {
        exists(JsonObject models, JsonObject modelsParent |
          models = modelsParent.getPropValue("models") and
          this = models.getPropValue(modelName) and
          this.getPropStringValue("type") =
            [
              "sap.ui.model.json.JSONModel", // A JSON Model
              "sap.ui.model.xml.XMLModel", // An XML Model
              "sap.ui.model.resource.ResourceModel" // A Resource Model, typically for i18n
            ]
        )
      }
    }

    /**
     * The definition of an external model in the `manifest.json`, in the `"models"` property.
     */
    class ExternalModelManifest extends ModelManifest {
      string modelName;
      string dataSourceName;

      ExternalModelManifest() {
        exists(JsonObject models |
          this = models.getPropValue(modelName) and
          dataSourceName = this.getPropStringValue("dataSource") and
          /* This data source can be found in the "dataSources" property */
          exists(DataSourceManifest dataSource | dataSource.getName() = dataSourceName)
        )
      }

      string getName() { result = modelName }

      string getDataSourceName() { result = dataSourceName }

      DataSourceManifest getDataSource() { result.getName() = dataSourceName }
    }

    class ManifestJson extends File {
      string id;

      string getId() { result = id }

      ManifestJson() {
        /*
         * SKETCH
         * This is a manifest.json file if:
         * - it has at least one of the following keys:
         *  - "sap.app"
         *  - "sap.ui"
         *  - "sap.ui5"
         *  - "sap.platform.abap"
         *  - "sap.platform.hcp"
         *  - "sap.fiori"
         *  - "sap.card"
         *  - "_version"
         * - and it is a json file,
         * - and its ID is at sap.app/id.
         */

        exists(JsonObject rootObj |
          rootObj.getJsonFile() = this and
          exists(string propertyName | exists(rootObj.getPropValue(propertyName)) |
            propertyName =
              [
                "sap.app", "sap.ui", "sap.ui5", "sap.platform.abap", "sap.platform.hcp",
                "sap.fiori", "sap.card", "_version"
              ] and
            id =
              rootObj
                  .getPropValue("sap.app")
                  .(JsonObject)
                  .getPropValue("id")
                  .(JsonString)
                  .getValue()
          )
        ) and
        /* The name is fixed to "manifest.json": https://sapui5.hana.ondemand.com/sdk/#/topic/be0cf40f61184b358b5faedaec98b2da.html */
        this.getBaseName() = "manifest.json"
      }

      DataSourceManifest getDataSource() { this = result.getManifestJson() }
    }
  }

  /** The manifest.json file serving as the app descriptor. */
  private string constructPathStringInner(Expr object) {
    if not object instanceof ObjectExpr
    then result = ""
    else
      exists(Property property | property = object.(ObjectExpr).getAProperty().(ValueProperty) |
        result = "/" + property.getName() + constructPathStringInner(property.getInit())
      )
  }

  /**
   * Create all recursive path strings of an object literal, e.g.
   * if `object = { p1: { p2: 1 }, p3: 2 }`, then create:
   * - `p1/p2`, and
   * - `p3/`.
   */
  private string constructPathString(DataFlow::ObjectLiteralNode object) {
    result = constructPathStringInner(object.asExpr())
  }

  /** Holds if the `property` is in any way nested inside the `object`. */
  private predicate propertyNestedInObject(ObjectExpr object, Property property) {
    exists(Property property2 | property2 = object.getAProperty() |
      property = property2 or
      propertyNestedInObject(property2.getInit().(ObjectExpr), property)
    )
  }

  private string constructPathStringInner(Expr object, Property property) {
    if not object instanceof ObjectExpr
    then result = ""
    else
      exists(Property property2 | property2 = object.(ObjectExpr).getAProperty().(ValueProperty) |
        if property = property2
        then result = "/" + property2.getName()
        else (
          /* We're sure this property is inside this object */
          propertyNestedInObject(property2.getInit().(ObjectExpr), property) and
          result =
            "/" + property2.getName() + constructPathStringInner(property2.getInit(), property)
        )
      )
  }

  /**
   * Create all possible path strings of an object literal up to a certain property, e.g.
   * if `object = { p1: { p2: 1 }, p3: 2 }` and `property = {p3: 2}` then create `"p3/"`.
   */
  string constructPathString(DataFlow::ObjectLiteralNode object, Property property) {
    result = constructPathStringInner(object.asExpr(), property)
  }

  /**
   * Create all recursive path strings of a JSON object, e.g.
   * if `object = { "p1": { "p2": 1 }, "p3": 2 }`, then create:
   * - `/p1/p2`, and
   * - `/p3`.
   */
  string constructPathStringJson(JsonValue object) {
    if not object instanceof JsonObject
    then result = ""
    else
      exists(string property |
        result = "/" + property + constructPathStringJson(object.getPropValue(property))
      )
  }

  /**
   * Create all possible path strings of a JSON object up to a certain property name, e.g.
   * if `object = { "p1": { "p2": 1 }, "p3": 2 }` and `propName = "p3"` then create `"/p3"`.
   * PRECONDITION: All of `object`'s keys are unique.
   */
  bindingset[propName]
  string constructPathStringJson(JsonValue object, string propName) {
    exists(string pathString | pathString = constructPathStringJson(object) |
      pathString.regexpMatch(propName) and
      result = pathString
    )
  }

  /**
   *  When given a constructor call `new JSONModel("controller/model.json")`,
   *  get the content of the file referred to by URI (`"controller/model.json"`)
   *  inside the string argument.
   */
  bindingset[path]
  JsonObject resolveDirectPath(string path) {
    exists(WebApp webApp | result.getJsonFile() = webApp.getResource(path))
  }

  /**
   *  When given a constructor call `new JSONModel(sap.ui.require.toUrl("sap/ui/demo/mock/products.json")`,
   *  get the content of the file referred to by resolving the argument.
   *  Currently only supports `sap.ui.require.toUrl`.
   */
  bindingset[path]
  private JsonObject resolveIndirectPath(string path) {
    result = any(JsonObject tODO | tODO.getFile().getAbsolutePath() = path)
  }

  class JsonModel extends UI5InternalModel {
    JsonModel() {
      this instanceof NewNode and
      (
        exists(RequiredObject jsonModel |
          jsonModel.flowsTo(this.getCalleeNode()) and
          jsonModel.getDependencyType() = "sap/ui/model/json/JSONModel"
        )
        or
        /* Fallback */
        this.getCalleeName() = "JSONModel"
      )
    }

    /**
     *  Gets all possible path strings that can be constructed of this JSON model.
     */
    override string getPathString() {
      /* 1. new JSONModel("controller/model.json") */
      if this.getAnArgument().asExpr() instanceof StringLiteral
      then
        result =
          constructPathStringJson(resolveDirectPath(this.getAnArgument()
                  .asExpr()
                  .(StringLiteral)
                  .getValue()))
      else
        if this.getAnArgument().(MethodCallNode).getAnArgument().asExpr() instanceof StringLiteral
        then
          /* 2. new JSONModel(sap.ui.require.toUrl("sap/ui/demo/mock/products.json")) */
          result =
            constructPathStringJson(resolveIndirectPath(this.getAnArgument()
                    .(MethodCallNode)
                    .getAnArgument()
                    .asExpr()
                    .(StringLiteral)
                    .getValue()))
        else
          /*
           * 3. new JSONModel(oData) where
           *    var oData = { input: null };
           */

          exists(ObjectLiteralNode objectNode |
            objectNode.flowsTo(this.getAnArgument()) and constructPathString(objectNode) = result
          )
    }

    override string getPathString(Property property) {
      /*
       * 3. new JSONModel(oData) where
       *    var oData = { input: null };
       */

      exists(ObjectLiteralNode objectNode |
        objectNode.flowsTo(this.getAnArgument()) and
        constructPathString(objectNode, property) = result
      )
    }

    bindingset[propName]
    string getPathStringPropName(string propName) {
      exists(JsonObject jsonObject |
        jsonObject = resolveDirectPath(this.getAnArgument().asExpr().(StringLiteral).getValue())
      |
        constructPathStringJson(jsonObject, propName) = result
      )
    }

    /**
     * A model possibly supporting two-way binding explicitly set as a one-way binding model.
     */
    predicate isOneWayBinding() {
      exists(MethodCallNode call, BindingMode bindingMode |
        this.flowsTo(call.getReceiver()) and
        call.getMethodName() = "setDefaultBindingMode" and
        bindingMode.getOneWay().flowsTo(call.getArgument(0))
      )
    }
  }

  class XmlModel extends UI5InternalModel {
    XmlModel() {
      this instanceof NewNode and
      exists(RequiredObject xmlModel |
        xmlModel.flowsTo(this.getCalleeNode()) and
        xmlModel.getDependencyType() = "sap/ui/model/xml/XMLModel"
      )
    }

    override string getPathString(Property property) {
      /* TODO */
      result = property.toString()
    }

    override string getPathString() { result = "TODO" }
  }

  class BindingMode extends RequiredObject {
    BindingMode() { this.getDependencyType() = "sap/ui/model/BindingMode" }

    PropRead getOneWay() { result = this.getAPropertyRead("OneWay") }

    PropRead getTwoWay() { result = this.getAPropertyRead("TwoWay") }

    PropRead getDefault() { result = this.getAPropertyRead("Default") }

    PropRead getOneTime() { result = this.getAPropertyRead("OneTime") }
  }

  class RequiredObject extends SourceNode {
    RequiredObject() {
      this =
        any(SapDefineModule sapModule)
            .getArgument(1)
            .getALocalSource()
            .(FunctionNode)
            .getParameter(_)
    }

    UserModule getDefiningModule() { result.getArgument(1).(FunctionNode).getParameter(_) = this }

    string getDependencyType() {
      exists(SapDefineModule module_ | this = module_.getRequiredObject(result))
    }
  }

  /**
   * `SomeModule.extend(...)` where `SomeModule` stands for a module imported with `sap.ui.define`.
   */
  class Extension extends InvokeNode, MethodCallNode {
    Extension() {
      /* 1. The receiver object is an imported one */
      any(RequiredObject module_).flowsTo(this.getReceiver()) and
      /* 2. The method name is `extend` */
      this.(MethodCallNode).getMethodName() = "extend"
    }

    FunctionNode getAMethod() {
      result = this.getArgument(1).(ObjectLiteralNode).getAPropertySource().(FunctionNode)
    }

    string getName() { result = this.getArgument(0).asExpr().(StringLiteral).getValue() }

    ObjectLiteralNode getContent() { result = this.getArgument(1) }

    Metadata getMetadata() {
      result = this.getContent().getAPropertySource("metadata")
      or
      exists(Extension baseExtension |
        baseExtension.getDefine().getExtendingDefine() = this.getDefine() and
        result = baseExtension.getMetadata()
      )
    }

    /** Gets the `sap.ui.define` call that wraps this extension. */
    SapDefineModule getDefine() { this.getEnclosingFunction() = result.getArgument(1).asExpr() }
  }

  newtype TSapElement =
    DefinitionOfElement(Extension extension) or
    ReferenceOfElement(Reference reference)

  class SapElement extends TSapElement {
    Extension asDefinition() { this = DefinitionOfElement(result) }

    Reference asReference() { this = ReferenceOfElement(result) }

    SapElement getParentElement() {
      result.asReference() = this.asDefinition().(CustomControl).getController().getAViewReference() or
      result.asReference() =
        this.asReference().(ControlReference).getDefinition().getController().getAViewReference() or
      result.asDefinition() = this.asReference().(ViewReference).getDefinition().getController() or
      result.asDefinition() = this.asDefinition().(CustomController).getOwnerComponent() or
      result.asDefinition() =
        this.asReference().(ControllerReference).getDefinition().getOwnerComponent()
    }

    string toString() {
      result = this.asDefinition().toString() or
      result = this.asReference().toString()
    }

    predicate hasLocationInfo(
      string filepath, int startline, int startcolumn, int endline, int endcolumn
    ) {
      this.asDefinition().hasLocationInfo(filepath, startline, startcolumn, endline, endcolumn)
      or
      this.asReference().hasLocationInfo(filepath, startline, startcolumn, endline, endcolumn)
    }
  }

  /**
   * The property metadata found in an Extension.
   */
  class Metadata extends ObjectLiteralNode {
    Extension extension;

    Extension getExtension() { result = extension }

    Metadata() { this = extension.getContent().getAPropertySource("metadata") }

    SourceNode getProperty(string name) {
      result =
        any(PropertyMetadata property |
          property.getParentMetadata() = this and property.getName() = name
        )
    }
  }

  class AggregationMetadata extends ObjectLiteralNode {
    string name;
    Metadata parentMetadata;

    AggregationMetadata() {
      this = parentMetadata.getAPropertySource("aggregations").getAPropertySource(name)
    }

    Metadata getParentMetadata() { result = parentMetadata }

    string getName() { result = name }

    /**
     * Gets the type of this aggregation.
     */
    string getType() {
      result = this.getAPropertySource("type").getALocalSource().asExpr().(StringLiteral).getValue()
    }
  }

  class PropertyMetadata extends ObjectLiteralNode {
    string name;
    Metadata parentMetadata;

    PropertyMetadata() {
      this = parentMetadata.getAPropertySource("properties").getAPropertySource(name)
    }

    Metadata getParentMetadata() { result = parentMetadata }

    string getName() { result = name }

    /**
     * Gets the type of this aggregation.
     */
    string getType() {
      if this.isUnrestrictedStringType()
      then result = "string"
      else
        result =
          this.getAPropertySource("type").getALocalSource().asExpr().(StringLiteral).getValue()
    }

    /**
     * Holds if this property's type is an unrestricted string not belonging to any enum.
     * This makes the property a possible avenue of a client-side XSS.
     */
    predicate isUnrestrictedStringType() {
      /* text : "string" */
      this.asExpr().(StringLiteral).getValue() = "string"
      or
      /* text: { type: "string" } */
      this.getAPropertySource("type").asExpr().(StringLiteral).getValue() = "string"
      or
      /* text: { someOther: "someOtherVal", ... } */
      not exists(this.getAPropertySource("type"))
    }

    MethodCallNode getAWrite() {
      result.getMethodName() = "setProperty" and
      result.getArgument(0).asExpr().(StringLiteral).getValue() = name and
      // TODO: in same controller
      exists(WebApp webApp |
        webApp.getAResource() = this.getFile() and webApp.getAResource() = result.getFile()
      )
    }

    MethodCallNode getARead() {
      (
        result.getMethodName() = "get" + capitalize(name)
        or
        result.getMethodName() = "getProperty" and
        result.getArgument(0).asExpr().(StringLiteral).getValue() = name
      ) and
      // TODO: in same controller
      exists(WebApp webApp |
        webApp.getAResource() = this.getFile() and webApp.getAResource() = result.getFile()
      )
    }
  }
}<|MERGE_RESOLUTION|>--- conflicted
+++ resolved
@@ -31,27 +31,10 @@
     )
   }
 
-<<<<<<< HEAD
-  private newtype TResourceRoot =
-    MkResourceRoot(string name, string root, string source) {
-      exists(
-        JsonParser<getAResourceRootConfig/0>::JsonObject config,
-        JsonParser<getAResourceRootConfig/0>::JsonMember configEntry,
-        SapUiCoreScriptElement coreScript
-      |
-        source = coreScript.getAttributeByName("data-sap-ui-resourceroots").getValue() and
-        source = config.getSource() and
-        config.getAMember() = configEntry
-      |
-        name = configEntry.getKey() and
-        root = configEntry.getValue().asString()
-      )
-=======
   class ResourceRootPathString extends PathString {
     WebApp webApp;
     ResourceRootPathString() {
       isAnUnResolvedResourceRoot(webApp, _, this)
->>>>>>> 33902e2a
     }
 
     override Folder getARootFolder() {
@@ -59,32 +42,6 @@
     }
   }
 
-<<<<<<< HEAD
-  class ResolvedResourceRoot extends Container {
-    ResourceRoot unresolvedRoot;
-
-    ResolvedResourceRoot() {
-      exists(ResourceRootPathString resourceRootPathString |
-        unresolvedRoot.getRoot() = resourceRootPathString
-      |
-        this =
-          resourceRootPathString.resolve(resourceRootPathString.getARootFolder()).getContainer()
-      )
-    }
-
-    string getName() { result = unresolvedRoot.getName() }
-
-    string getSource() { result = unresolvedRoot.getSource() }
-
-    predicate contains(File file) { file.getParentContainer+() = this }
-  }
-
-  private string getAResourceRootConfig() {
-    result =
-      any(SapUiCoreScriptElement script).getAttributeByName("data-sap-ui-resourceroots").getValue()
-  }
-
-=======
   class ResourceRoot extends Container {
     string name;
     string path;
@@ -104,7 +61,6 @@
     }
   }
 
->>>>>>> 33902e2a
   class SapUiCoreScriptElement extends HTML::ScriptElement {
     SapUiCoreScriptElement() {
       this.getSourcePath().matches(["%sap-ui-core.js", "%sap-ui-core-nojQuery.js"])
