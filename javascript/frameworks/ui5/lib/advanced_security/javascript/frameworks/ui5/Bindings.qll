import javascript
import advanced_security.javascript.frameworks.ui5.BindingStringParser as MakeBindingStringParser

private class ContextBindingAttribute extends XmlAttribute {
  ContextBindingAttribute() { this.getName() = "binding" }
}

// TODO: add support for binding strings in strings such as `description: "Some {/description}"`
private newtype TBindingString =
  TBindingStringFromLiteral(StringLiteral stringLiteral) { stringLiteral.getValue().matches("{%}") } or
  TBindingStringFromXmlAttribute(XmlAttribute attribute) { attribute.getValue().matches("{%}") } or
  TBindingStringFromJsonProperty(JsonObject object, string propertyName) {
    object.getPropStringValue(propertyName).matches("{%}")
  } or
  TBindingStringFromBindElementMethodCall(BindElementMethodCallNode bindElement) {
    bindElement.getArgument(0).getALocalSource().asExpr().(StringLiteral).getValue().matches("{%}")
  } or
  TBindingStringFromBindPropertyMethodCall(BindPropertyMethodCallNode bindProperty) {
    bindProperty.getArgument(1).getALocalSource().asExpr().(StringLiteral).getValue().matches("{%}")
  }

private class BindingStringReader extends TBindingString {
  string toString() { result = this.getBindingString() }

  string getBindingString() {
    exists(StringLiteral stringLiteral |
      this = TBindingStringFromLiteral(stringLiteral) and
      result = stringLiteral.getValue()
    )
    or
    exists(XmlAttribute attribute |
      this = TBindingStringFromXmlAttribute(attribute) and
      result = attribute.getValue()
    )
    or
    exists(JsonObject object, string propertyName |
      this = TBindingStringFromJsonProperty(object, propertyName) and
      result = object.getPropStringValue(propertyName)
    )
    or
    exists(BindElementMethodCallNode bindElement |
      this = TBindingStringFromBindElementMethodCall(bindElement) and
      result = bindElement.getArgument(0).getALocalSource().asExpr().(StringLiteral).getValue()
    )
    or
    exists(BindPropertyMethodCallNode bindProperty |
      this = TBindingStringFromBindPropertyMethodCall(bindProperty) and
      result = bindProperty.getArgument(1).getALocalSource().asExpr().(StringLiteral).getValue()
    )
  }

  Location getLocation() {
    exists(StringLiteral stringLiteral |
      this = TBindingStringFromLiteral(stringLiteral) and
      result = stringLiteral.getLocation()
    )
    or
    exists(XmlAttribute attribute |
      this = TBindingStringFromXmlAttribute(attribute) and
      result = attribute.getLocation()
    )
    or
    exists(JsonObject object, string propertyName |
      this = TBindingStringFromJsonProperty(object, propertyName) and
      result = object.getPropValue(propertyName).getLocation()
    )
    or
    exists(BindElementMethodCallNode bindElement |
      this = TBindingStringFromBindElementMethodCall(bindElement) and
      result = bindElement.getArgument(0).getALocalSource().asExpr().(StringLiteral).getLocation()
    )
    or
    exists(BindPropertyMethodCallNode bindProperty |
      this = TBindingStringFromBindPropertyMethodCall(bindProperty) and
      result = bindProperty.getArgument(1).getALocalSource().asExpr().(StringLiteral).getLocation()
    )
  }
}

private module BindingStringParser =
  MakeBindingStringParser::BindingStringParser<BindingStringReader>;

private class StaticBindingValue = BindingStringParser::Binding;

class BindingString extends string {
  bindingset[this]
  BindingString() { this = any(BindingStringReader reader).getBindingString() }
}

private class BindPropertyMethodCallNode extends LateJavaScriptPropertyBinding,
  DataFlow::MethodCallNode
{
  BindPropertyMethodCallNode() { this.getMethodName() = "bindProperty" }

  override DataFlow::Node getBinding() { result = this.getArgument(1) }

  override DataFlow::Node getPropertyNameNode() { result = this.getArgument(0) }

  override string getPropertyName() {
    result = this.getPropertyNameNode().getALocalSource().getStringValue()
  }

  override DataFlow::Node getTarget() { result = this.getReceiver() }
}

private class BindElementMethodCallNode extends DataFlow::MethodCallNode {
  BindElementMethodCallNode() { this.getMethodName() = "bindElement" }
}

private class BindValueMethodCallNode extends LateJavaScriptPropertyBinding,
  DataFlow::MethodCallNode
{
  BindValueMethodCallNode() { this.getMethodName() = "bindValue" }

  override DataFlow::Node getBinding() { result = this.getArgument(1) }

  override DataFlow::Node getPropertyNameNode() { none() }

  override string getPropertyName() { result = "value" }

  override DataFlow::Node getTarget() { result = this.getReceiver() }
}

abstract private class LateJavaScriptPropertyBinding extends DataFlow::Node {
  abstract DataFlow::Node getBinding();

  abstract DataFlow::Node getPropertyNameNode();

  abstract string getPropertyName();

  abstract DataFlow::Node getTarget();

  override string toString() {
    if exists(getPropertyName())
    then
      result =
        "Binding property " + getPropertyName() + " of " + getTarget().toString() + " to " +
          getBinding().toString()
    else
      result =
        "Binding property " + getPropertyNameNode().toString() + "of " + getTarget().toString() +
          " to " + getBinding().toString()
  }
}

private predicate earlyPathPropertyBinding(
  DataFlow::NewNode newNode, DataFlow::SourceNode binding, DataFlow::Node bindingPath
) {
  // Property binding via an object literal binding with property `path`.
  exists(Property path, DataFlow::Node pathValue |
    newNode.getAnArgument().getALocalSource() = binding and
    binding.asExpr().(ObjectExpr).getPropertyByName("path") = path and
    pathValue = path.getInit().flow()
  |
    if exists(pathValue.getALocalSource())
    then pathValue.getALocalSource() = bindingPath
    else pathValue = bindingPath // e.g., path: "/" + someVar
  )
  or
  // Propery binding where the binding is the binding path.
  exists(Property prop |
    newNode.getAnArgument().getALocalSource().asExpr().(ObjectExpr).getAProperty() = prop and
    prop.getInit().flow().getALocalSource() = binding and
    binding = bindingPath and
    binding.getStringValue() instanceof BindingString
  )
  or
  exists(
    DataFlow::ObjectLiteralNode valueBinding, Property valueProperty, Property partsProperty,
    DataFlow::ArrayLiteralNode partsArray, DataFlow::ObjectLiteralNode partElement,
    DataFlow::Node pathValue
  |
    valueProperty = binding.asExpr().(ObjectExpr).getPropertyByName("value") and
    valueProperty.getInit().flow().getALocalSource() = valueBinding and
    partsProperty = valueBinding.asExpr().(ObjectExpr).getPropertyByName("parts") and
    partsArray = partsProperty.getInit().flow().getALocalSource() and
    partElement = partsArray.getAnElement() and
    pathValue = partElement.asExpr().(ObjectExpr).getPropertyByName("path").getInit().flow() and
    if exists(pathValue.getALocalSource())
    then pathValue.getALocalSource() = bindingPath
    else pathValue = bindingPath
  |
    newNode.getAnArgument().getALocalSource() = binding
  )
}

private predicate latePathBinding(
  DataFlow::MethodCallNode bindingCall, DataFlow::SourceNode binding, DataFlow::Node bindingPath
) {
  (
    exists(LateJavaScriptPropertyBinding lateJavaScriptPropertyBinding |
      bindingCall = lateJavaScriptPropertyBinding and
      binding = lateJavaScriptPropertyBinding.getBinding()
    )
    or
    exists(BindElementMethodCallNode bindElementMethodCall |
      bindingCall = bindElementMethodCall and
      binding = bindElementMethodCall.getArgument(0).getALocalSource()
    )
  ) and
  if exists(binding.getStringValue())
  then bindingPath = binding
  else
    exists(DataFlow::ObjectLiteralNode bindingAsObject | binding = bindingAsObject |
      if exists(bindingAsObject.getAPropertyWrite("path"))
      then bindingPath = bindingAsObject.getAPropertyWrite("path").getRhs()
      else
        // Assume composite binding with parts property
        exists(
          DataFlow::PropWrite partsPropertyWrite, DataFlow::ArrayLiteralNode partsArray,
          DataFlow::ObjectLiteralNode partElement, DataFlow::Node pathValue
        |
          partsPropertyWrite = bindingAsObject.getAPropertyWrite("parts") and
          partsArray = partsPropertyWrite.getRhs().getALocalSource() and
          partElement = partsArray.getAnElement() and
          pathValue = partElement.getAPropertyWrite("path").getRhs() and
          if exists(pathValue.getALocalSource())
          then pathValue.getALocalSource() = bindingPath
          else pathValue = bindingPath
        )
    )
}

private newtype TBinding =
  /**
   * Any XML attribute that is assigned a binding string.
   * That is a string enclosed by curly braces.
   */
  TXmlPropertyBinding(XmlAttribute attribute, StaticBindingValue binding) {
    exists(BindingStringReader reader |
      attribute.getValue() = reader.getBindingString() and
      attribute.getLocation() = reader.getLocation() and
      binding = BindingStringParser::parseBinding(reader)
    ) and
    not attribute instanceof ContextBindingAttribute
  } or
  /**
   * Any XML attribute named "binding" that is assigned a binding string.
   * That is a string enclosed by curly braces.
   */
  TXmlContextBinding(ContextBindingAttribute attribute, StaticBindingValue binding) {
    exists(BindingStringReader reader |
      attribute.getValue() = reader.getBindingString() and
      attribute.getLocation() = reader.getLocation() and
      binding = BindingStringParser::parseBinding(reader)
    )
  } or
  /**
   * Any call to `new` where the an argument is a binding string, or
   * an object literal where the property `path` is assigned a value, or
   * an object literal where the propery `value` is assigned an object literal
   * with a property `parts` assigned a value.
   */
  TEarlyJavaScriptPropertyBinding(DataFlow::NewNode newNode, DataFlow::Node binding) {
    earlyPathPropertyBinding(newNode, binding, _)
  } or
  // Property binding via a call to `bindProperty` or `bindValue`.
  TLateJavaScriptPropertyBinding(LateJavaScriptPropertyBinding bindProperty, DataFlow::Node binding) {
    latePathBinding(bindProperty, binding, _)
  } or
  // Element binding via a call to `bindElement`.
  TLateJavaScriptContextBinding(BindElementMethodCallNode bindElementCall, DataFlow::Node binding) {
    latePathBinding(bindElementCall, binding, _)
  } or
  // Json binding
  TJsonPropertyBinding(JsonObject object, string key, StaticBindingValue binding) {
    exists(JsonValue value, BindingStringReader reader |
      value = object.getPropValue(key) and
      value.getStringValue() = reader.getBindingString() and
      value.getLocation() = reader.getLocation() and
      binding = BindingStringParser::parseBinding(reader)
    )
  }

private BindingStringParser::BindingPath getABindingPath(BindingStringParser::Member member) {
  result = member.getBindingPath()
  or
  result = getABindingPath(member.getValue().(BindingStringParser::Object).getAMember())
  or
  result =
    getABindingPath(member
          .getValue()
          .(BindingStringParser::Array)
          .getAValue()
          .(BindingStringParser::Object)
          .getAMember())
}

private newtype TBindingPath =
  TStaticBindingPath(StaticBindingValue binding, BindingStringParser::BindingPath path) {
    binding.asBindingPath() = path
    or
    path = getABindingPath(binding.asObject().getAMember())
  } or
  TDynamicBindingPath(DataFlow::SourceNode binding, DataFlow::Node bindingPath) {
    (
      earlyPathPropertyBinding(_, binding, bindingPath)
      or
      latePathBinding(_, binding, bindingPath)
    ) and
    not bindingPath.mayHaveStringValue(_)
  }

class BindingPath extends TBindingPath {
  /**
   * For debugging purposes (pretty-printing in result table)
   */
  string toString() {
    exists(BindingStringParser::BindingPath path |
      this = TStaticBindingPath(_, path) and
      result = path.toString()
    )
    or
    exists(DataFlow::Node pathValue |
      this = TDynamicBindingPath(_, pathValue) and
      if pathValue.mayHaveStringValue(_)
      then pathValue.mayHaveStringValue(result)
      else result = pathValue.toString()
    )
  }

  /**
<<<<<<< HEAD
   * Literal representation of the Binding path as string, if it can be deduced.
   * It only computes for static ones since the value of dynamic binding paths are not statically
   * determinable.
=======
   * Get the string representation of a binding path if it can be statically determined.
>>>>>>> 22530c67
   */
  string asString() {
    exists(BindingStringParser::BindingPath path |
      this = TStaticBindingPath(_, path) and
      result = path.toString()
    )
  }

  Location getLocation() {
    exists(BindingStringParser::BindingPath path |
      this = TStaticBindingPath(_, path) and
      result = path.getLocation()
    )
    or
    exists(DataFlow::Node pathValue |
      this = TDynamicBindingPath(_, pathValue) and
      result = pathValue.asExpr().getLocation()
    )
  }

  string getModelName() {
    exists(BindingStringParser::BindingPath path |
      this = TStaticBindingPath(_, path) and
      result = path.getModel()
    )
  }

  predicate isRelative() {
    exists(BindingStringParser::BindingPath path |
      this = TStaticBindingPath(_, path) and
      path.isRelative()
    )
  }

  predicate isAbsolute() {
    exists(BindingStringParser::BindingPath path |
      this = TStaticBindingPath(_, path) and
      path.isAbsolute()
    )
  }

  Binding getBinding() { result.getBindingPath() = this }
}

private newtype TBindingTarget =
  TXmlPropertyBindingTarget(XmlAttribute target, Binding binding) {
    binding = TXmlPropertyBinding(target, _)
  } or
  TXmlContextBindingTarget(ContextBindingAttribute target, Binding binding) {
    binding = TXmlContextBinding(target, _)
  } or
  TLateJavaScriptBindingTarget(DataFlow::Node target, Binding binding) {
    exists(DataFlow::MethodCallNode call |
      binding = TLateJavaScriptContextBinding(call, _) and
      call.getReceiver() = target
    )
    or
    exists(LateJavaScriptPropertyBinding propertyBinding |
      binding = TLateJavaScriptPropertyBinding(propertyBinding, _) and
      target = propertyBinding.getTarget()
    )
  } or
  TJsonPropertyBindingTarget(JsonObject target, string key, Binding binding) {
    binding = TJsonPropertyBinding(target, key, _)
  }

class BindingTarget extends TBindingTarget {
  string toString() {
    exists(XmlAttribute attribute |
      this = TXmlPropertyBindingTarget(attribute, _) and
      result = attribute.getName()
    )
    or
    exists(ContextBindingAttribute attribute |
      this = TXmlContextBindingTarget(attribute, _) and
      result = attribute.getName()
    )
    or
    exists(DataFlow::Node target |
      this = TLateJavaScriptBindingTarget(target, _) and
      result = target.toString()
    )
    or
    exists(JsonObject target, string key |
      this = TJsonPropertyBindingTarget(target, key, _) and
      result = target.toString() + "." + key
    )
  }

  XmlAttribute asXmlAttribute() {
    exists(XmlAttribute target |
      (
        this = TXmlPropertyBindingTarget(target, _)
        or
        this = TXmlContextBindingTarget(target, _)
      ) and
      result = target
    )
  }

  JsonObject asJsonObject() {
    exists(JsonObject target |
      this = TJsonPropertyBindingTarget(target, _, _) and
      result = target
    )
  }

  DataFlow::Node asDataFlowNode() {
    exists(DataFlow::Node target |
      this = TLateJavaScriptBindingTarget(target, _) and
      result = target
    )
  }

  Location getLocation() {
    exists(XmlAttribute attribute |
      this = TXmlPropertyBindingTarget(attribute, _) and
      result = attribute.getLocation()
    )
    or
    exists(ContextBindingAttribute attribute |
      this = TXmlContextBindingTarget(attribute, _) and
      result = attribute.getLocation()
    )
    or
    exists(DataFlow::Node target |
      this = TLateJavaScriptBindingTarget(target, _) and
      result = target.asExpr().getLocation()
    )
    or
    exists(JsonObject target, string key |
      this = TJsonPropertyBindingTarget(target, key, _) and
      result = target.getLocation()
    )
  }

  Binding getBinding() {
    this = TXmlPropertyBindingTarget(_, result) or
    this = TXmlContextBindingTarget(_, result) or
    this = TLateJavaScriptBindingTarget(_, result) or
    this = TJsonPropertyBindingTarget(_, _, result)
  }
}

/**
 * A class to reason about UI5 bindings.
 * This is currently limited to:
 * - XML property bindings, including HTML
 * - XML context bindings
 * - JavaScript property bindings
 * - JavaScript context bindings
 * - JSON property bindings
 *
 * and supports property metadata bindings and composite bindings.
 * However, it does not support expression bindings.
 * Expression bindings support a subset of JavaScript and the embeding of model values
 * as described in the documentation at https://sapui5.hana.ondemand.com/sdk/#/topic/daf6852a04b44d118963968a1239d2c0.
 */
class Binding extends TBinding {
  string toString() {
    exists(XmlAttribute attribute, StaticBindingValue binding |
      this = TXmlPropertyBinding(attribute, binding) and
      result = "XML property binding: " + attribute.getName() + " to " + binding
    )
    or
    exists(ContextBindingAttribute attribute, StaticBindingValue binding |
      this = TXmlContextBinding(attribute, binding) and
      result = "XML context binding: " + attribute.getName() + " to " + binding
    )
    or
    exists(DataFlow::NewNode newNode, DataFlow::Node binding |
      this = TEarlyJavaScriptPropertyBinding(newNode, binding) and
      result =
        "Early JavaScript property binding: " + newNode.getArgument(0).toString() + " to " + binding
    )
    or
    exists(LateJavaScriptPropertyBinding bindProperty, DataFlow::Node binding |
      this = TLateJavaScriptPropertyBinding(bindProperty, binding) and
      if exists(bindProperty.getPropertyName())
      then
        result =
          "Late JavaScript property binding: " + bindProperty.getPropertyName() + " to " + binding
      else
        result =
          "Late JavaScript property binding: " + bindProperty.getPropertyNameNode().toString() +
            " to " + binding
    )
    or
    exists(BindElementMethodCallNode bindElementCall, DataFlow::Node binding |
      this = TLateJavaScriptContextBinding(bindElementCall, binding) and
      result =
        "JavaScript context binding: " + bindElementCall.getReceiver().toString() + " to " + binding
    )
    or
    exists(JsonValue value, string key, StaticBindingValue binding |
      this = TJsonPropertyBinding(value, key, binding) and
      result = "JSON property binding: " + key + " to " + binding
    )
  }

  Location getLocation() {
    exists(XmlAttribute attribute |
      this = TXmlPropertyBinding(attribute, _) and
      result = attribute.getLocation()
    )
    or
    exists(ContextBindingAttribute attribute |
      this = TXmlContextBinding(attribute, _) and
      result = attribute.getLocation()
    )
    or
    exists(DataFlow::Node binding |
      this = TEarlyJavaScriptPropertyBinding(_, binding) and
      result = binding.asExpr().getLocation()
    )
    or
    exists(DataFlow::Node binding |
      this = TLateJavaScriptPropertyBinding(_, binding) and
      result = binding.asExpr().getLocation()
    )
    or
    exists(DataFlow::Node binding |
      this = TLateJavaScriptContextBinding(_, binding) and
      result = binding.asExpr().getLocation()
    )
    or
    exists(JsonValue value, string key |
      this = TJsonPropertyBinding(value, key, _) and
      result = value.getLocation()
    )
  }

  Locatable getTarget() {
    exists(XmlAttribute attribute |
      this = TXmlPropertyBinding(attribute, _) and
      result = attribute
    )
    or
    exists(ContextBindingAttribute attribute |
      this = TXmlContextBinding(attribute, _) and
      result = attribute
    )
    or
    exists(DataFlow::Node binding |
      this = TEarlyJavaScriptPropertyBinding(_, binding) and
      result = binding.asExpr()
    )
    or
    exists(DataFlow::Node binding |
      this = TLateJavaScriptPropertyBinding(_, binding) and
      result = binding.asExpr()
    )
    or
    exists(DataFlow::Node binding |
      this = TLateJavaScriptContextBinding(_, binding) and
      result = binding.asExpr()
    )
    or
    exists(JsonValue value, string key |
      this = TJsonPropertyBinding(value, key, _) and
      result = value
    )
  }

  BindingPath getBindingPath() {
    exists(StaticBindingValue bindingValue |
      this = TXmlPropertyBinding(_, bindingValue) and
      result = TStaticBindingPath(bindingValue, _)
      or
      this = TXmlContextBinding(_, bindingValue) and
      result = TStaticBindingPath(bindingValue, _)
      or
      this = TJsonPropertyBinding(_, _, bindingValue) and
      result = TStaticBindingPath(bindingValue, _)
    )
    or
    exists(DataFlow::Node bindingValue |
      this = TEarlyJavaScriptPropertyBinding(_, bindingValue) and
      result = TDynamicBindingPath(bindingValue, _)
      or
      this = TLateJavaScriptPropertyBinding(_, bindingValue) and
      result = TDynamicBindingPath(bindingValue, _)
      or
      this = TLateJavaScriptContextBinding(_, bindingValue) and
      result = TDynamicBindingPath(bindingValue, _)
    )
  }

  BindingTarget getBindingTarget() { result.getBinding() = this }
}<|MERGE_RESOLUTION|>--- conflicted
+++ resolved
@@ -320,13 +320,7 @@
   }
 
   /**
-<<<<<<< HEAD
-   * Literal representation of the Binding path as string, if it can be deduced.
-   * It only computes for static ones since the value of dynamic binding paths are not statically
-   * determinable.
-=======
    * Get the string representation of a binding path if it can be statically determined.
->>>>>>> 22530c67
    */
   string asString() {
     exists(BindingStringParser::BindingPath path |
