--- conflicted
+++ resolved
@@ -191,21 +191,14 @@
     else binding = bindingPath // e.g., path: "/" + someVar
   ) and not bindingPath.getStringValue() instanceof BindingString
   or
-<<<<<<< HEAD
-  // Property binding where the binding is the binding path.
-  exists(DataFlow::PropWrite prop |
-    newNode.getAnArgument().getALocalSource().asExpr().(ObjectExpr) =
-      prop.getPropertyNameExpr().getParentExpr+() and
-    prop.getRhs() = bindingPath and
-=======
-  // Propery binding of an arbitrary property for which we can statically determined
+
+  // Property binding of an arbitrary property for which we can statically determined
   // the value written to the property is a binding path.
   exists(DataFlow::SourceNode objectLiteral |
     newNode.getAnArgument().getALocalSource() = objectLiteral and
     objectLiteral.getAPropertyWrite() = bindingTarget and
     bindingTarget.getRhs() = binding and
     binding.getALocalSource() = bindingPath and
->>>>>>> 051c2915
     bindingPath.getStringValue() instanceof BindingString
   )
   or
@@ -387,12 +380,6 @@
       or
       binding = TXmlContextBinding(_, parsedBinding)
       or
-<<<<<<< HEAD
-      latePathBinding(_, binding, bindingPath)
-    )
-    // and
-    // not bindingPath.mayHaveStringValue(_)
-=======
       exists(DataFlow::Node possibleStaticBinding |
         (
           binding = TEarlyJavaScriptPropertyBinding(_, possibleStaticBinding)
@@ -430,7 +417,6 @@
       lateContextBinding(bindElementMethodCall, dynamicBinding, bindingPath)
     )) and
     not dynamicBinding.mayHaveStringValue(_)
->>>>>>> 051c2915
   }
 
 /**
@@ -519,18 +505,8 @@
   TXmlContextBindingTarget(ContextBindingAttribute target, Binding binding) {
     binding = TXmlContextBinding(target, _)
   } or
-<<<<<<< HEAD
-  TEarlyJavaScriptBindingTarget(DataFlow::PropWrite target, Binding binding) {
-    exists(DataFlow::NewNode newNode, DataFlow::Node bindingNode |
-      binding = TEarlyJavaScriptPropertyBinding(newNode, bindingNode) and
-      newNode.getArgument(0) = target.getBase() and
-      target.getRhs() = bindingNode and
-      bindingNode.getStringValue() instanceof BindingString
-    )
-=======
   TEarlyJavaScriptPropertyBindingTarget(DataFlow::Node target, Binding binding) {
     binding = TEarlyJavaScriptPropertyBinding(target, _)
->>>>>>> 051c2915
   } or
   TLateJavaScriptBindingTarget(DataFlow::Node target, Binding binding) {
     exists(LateJavaScriptPropertyBinding lateJavaScriptPropertyBinding |
@@ -563,11 +539,7 @@
     )
     or
     exists(DataFlow::Node target |
-<<<<<<< HEAD
-      this = TEarlyJavaScriptBindingTarget(target, _) and
-=======
       this = TEarlyJavaScriptPropertyBindingTarget(target, _) and
->>>>>>> 051c2915
       result = target.toString()
     )
     or
@@ -593,60 +565,38 @@
     )
   }
 
-<<<<<<< HEAD
-  JsonObject asJsonObject(string propertyName) {
-    exists(JsonObject target |
-      this = TJsonPropertyBindingTarget(target, propertyName, _) and
-      result = target
-    )
-=======
   JsonObject asJsonObjectProperty(string propertyName) {
     this = TJsonPropertyBindingTarget(result, propertyName, _)
->>>>>>> 051c2915
   }
 
   DataFlow::Node asDataFlowNode() {
     exists(DataFlow::Node target |
-      (
-<<<<<<< HEAD
-        this = TEarlyJavaScriptBindingTarget(target, _) or
-        this = TLateJavaScriptBindingTarget(target, _)
-=======
-        this = TLateJavaScriptBindingTarget(target, _)
-        or
-        this = TEarlyJavaScriptPropertyBindingTarget(target, _)
->>>>>>> 051c2915
-      ) and
-      result = target
-    )
-  }
-
-  Location getLocation() {
-    exists(XmlAttribute attribute |
-      this = TXmlPropertyBindingTarget(attribute, _) and
-      result = attribute.getLocation()
-    )
-    or
-    exists(ContextBindingAttribute attribute |
-      this = TXmlContextBindingTarget(attribute, _) and
-      result = attribute.getLocation()
-    )
-    or
-    exists(DataFlow::Node target |
-<<<<<<< HEAD
-      this = TEarlyJavaScriptBindingTarget(target, _) and
-      result = target.asExpr().getLocation()
-    )
-    or
-    exists(DataFlow::Node target |
-      this = TLateJavaScriptBindingTarget(target, _) and
-=======
       (
         this = TLateJavaScriptBindingTarget(target, _)
         or
         this = TEarlyJavaScriptPropertyBindingTarget(target, _)
       ) and
->>>>>>> 051c2915
+      result = target
+    )
+  }
+
+  Location getLocation() {
+    exists(XmlAttribute attribute |
+      this = TXmlPropertyBindingTarget(attribute, _) and
+      result = attribute.getLocation()
+    )
+    or
+    exists(ContextBindingAttribute attribute |
+      this = TXmlContextBindingTarget(attribute, _) and
+      result = attribute.getLocation()
+    )
+    or
+    exists(DataFlow::Node target |
+      (
+        this = TLateJavaScriptBindingTarget(target, _)
+        or
+        this = TEarlyJavaScriptPropertyBindingTarget(target, _)
+      ) and
       result = target.asExpr().getLocation()
     )
     or
