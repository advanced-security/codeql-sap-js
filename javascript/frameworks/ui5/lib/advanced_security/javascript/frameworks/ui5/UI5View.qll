--- conflicted
+++ resolved
@@ -941,34 +941,4 @@
   }
 
   UI5Control getControl() { result = control }
-<<<<<<< HEAD
-=======
-}
-
-/**
- * Models controller references in event handlers as types
- */
-overlay[local?]
-class ControlTypeInHandlerModel extends ModelInput::TypeModel {
-  override DataFlow::CallNode getASource(string type) {
-    // oEvent.getSource() is of the type of the Control calling the handler
-    exists(UI5Handler h |
-      type = h.getControl().getImportPath() and
-      result.getCalleeName() = "getSource" and
-      result.getReceiver().getALocalSource() = h.getParameter(0)
-    )
-    or
-    // this.getView().byId("id") is of the type of the Control with id="id"
-    exists(UI5Control c |
-      type = c.getImportPath() and
-      result = c.getAReference()
-    )
-  }
-
-  /**
-   * Prevents model pruning for `ControlType`types
-   */
-  bindingset[type]
-  override predicate isTypeUsed(string type) { any() }
->>>>>>> e09ec95d
 }