# Formula injection

UI5 applications that save local data, fetched from an uncontrolled remote source, into a CSV file format using generic APIs such as [`sap.ui.core.util.File.save`](https://sapui5.hana.ondemand.com/sdk/#/api/sap.ui.core.util.File%23methods/sap.ui.core.util.File.save) are vulnerable to formula injection, or CSV injection.

## Recommendation

### Escape the leading special characters

<<<<<<< HEAD
CSV cells containing leading special characters such as equal sign (`=`) may be interpreted as spreadsheet formulas. Therefore, these prefixes should be escaped with surrounding single quotes in order to keep them as literal strings.

### Use a dedicated API function

As in any other injection attacks, it should not be encouraged to assemble the contents manually using string concatenation then pass it onto a generic file-saving function, even if sanitizers are to be used, since it is an error-prone process. Instead, a dedicated library function should be used. For example, if the target being exported is a [`sap.m.Table`](https://sapui5.hana.ondemand.com/sdk/#/api/sap.m.Table) and the resulting file is to intended to be opened using a spreadsheet program anyways, then using one of the API functions provided by [`sap.ui.export.Spreadsheet`](https://sapui5.hana.ondemand.com/#/entity/sap.ui.export.Spreadsheet) is the preferred method of achieving the same exporting functionality.
=======
CSV cells containing a leading special characters such as the equal sign (`=`) may be interpreted as spreadsheet formulas. Therefore, these prefixes should be escaped with surrounding single quotes in order to have them interpreted as literal strings.

### Use a dedicated API function

As in other injection attacks, it is not recommended to use string concatenation to assemble data passed into a generic file-saving function, even if sanitizers are to be used. Instead, a dedicated library function should be used. For example, if the target being exported is a [sap.m.Table](https://sapui5.hana.ondemand.com/sdk/#/api/sap.m.Table) and the resulting file is intended to be opened using a spreadsheet program, then using one of the API functions provided by [`sap.ui.export.Spreadsheet`](https://sapui5.hana.ondemand.com/#/entity/sap.ui.export.Spreadsheet) is the preferred method of achieving the same exporting functionality.
>>>>>>> a301cd60

## Example

The following controller is exporting a CSV file obtained from an event parameter by surrounding it in a pair of semicolons (`;`) as CSV separators.

``` javascript
sap.ui.define([
    "sap/ui/core/Controller",
    "sap/ui/core/util/File"
  ], function(Controller, File) {
    return Controller.extend("vulnerable.controller.app", {
      onSomeEvent: function(oEvent) {
         let response = oEvent.getProperty("someProperty").someField;
         let csvRow = ";" + response + ";";
         File.save(csvRow, "someFile", "csv", "text/csv", "utf-8");
      }
    });
  });
```

## References

- OWASP: [CSV Injection](https://owasp.org/www-community/attacks/CSV_Injection).
- Common Weakness Enumeration: [CWE-1236](https://cwe.mitre.org/data/definitions/1236.html).
- API Reference: [`sap.ui.export.Spreadsheet`](https://sapui5.hana.ondemand.com/#/entity/sap.ui.export.Spreadsheet).
- API Reference: [`sap.ui.core.util.File.save`](https://sapui5.hana.ondemand.com/sdk/#/api/sap.ui.core.util.File%23methods/sap.ui.core.util.File.save).<|MERGE_RESOLUTION|>--- conflicted
+++ resolved
@@ -6,19 +6,11 @@
 
 ### Escape the leading special characters
 
-<<<<<<< HEAD
 CSV cells containing leading special characters such as equal sign (`=`) may be interpreted as spreadsheet formulas. Therefore, these prefixes should be escaped with surrounding single quotes in order to keep them as literal strings.
 
 ### Use a dedicated API function
 
 As in any other injection attacks, it should not be encouraged to assemble the contents manually using string concatenation then pass it onto a generic file-saving function, even if sanitizers are to be used, since it is an error-prone process. Instead, a dedicated library function should be used. For example, if the target being exported is a [`sap.m.Table`](https://sapui5.hana.ondemand.com/sdk/#/api/sap.m.Table) and the resulting file is to intended to be opened using a spreadsheet program anyways, then using one of the API functions provided by [`sap.ui.export.Spreadsheet`](https://sapui5.hana.ondemand.com/#/entity/sap.ui.export.Spreadsheet) is the preferred method of achieving the same exporting functionality.
-=======
-CSV cells containing a leading special characters such as the equal sign (`=`) may be interpreted as spreadsheet formulas. Therefore, these prefixes should be escaped with surrounding single quotes in order to have them interpreted as literal strings.
-
-### Use a dedicated API function
-
-As in other injection attacks, it is not recommended to use string concatenation to assemble data passed into a generic file-saving function, even if sanitizers are to be used. Instead, a dedicated library function should be used. For example, if the target being exported is a [sap.m.Table](https://sapui5.hana.ondemand.com/sdk/#/api/sap.m.Table) and the resulting file is intended to be opened using a spreadsheet program, then using one of the API functions provided by [`sap.ui.export.Spreadsheet`](https://sapui5.hana.ondemand.com/#/entity/sap.ui.export.Spreadsheet) is the preferred method of achieving the same exporting functionality.
->>>>>>> a301cd60
 
 ## Example
 
