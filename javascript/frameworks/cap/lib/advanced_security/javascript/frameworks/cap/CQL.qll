import javascript
import DataFlow
import advanced_security.javascript.frameworks.cap.CDS

/**
 * Objects from the SQL-like fluent API
 * this is the set of clauses that acts as the base of a statement
 */
class CqlQueryBase extends VarRef {
  CqlQueryBase() {
    exists(string name |
      this.getName() = name and
      name in ["SELECT", "INSERT", "DELETE", "UPDATE", "UPSERT"] and
      /* Made available as a global variable */
      exists(GlobalVariable queryBase | this = queryBase.getAReference())
      or
      /* Imported from `cds.ql` */
      exists(CdsFacade cds |
        cds.getMember("ql").getMember(name).getAValueReachableFromSource().asExpr() = this
      )
    )
  }
}

class CqlSelectBase extends CqlQueryBase {
  CqlSelectBase() { this.getName() = "SELECT" }
}

class CqlInsertBase extends CqlQueryBase {
  CqlInsertBase() { this.getName() = "INSERT" }
}

class CqlDeleteBase extends CqlQueryBase {
  CqlDeleteBase() { this.getName() = "DELETE" }
}

class CqlUpdateBase extends CqlQueryBase {
  CqlUpdateBase() { this.getName() = "UPDATE" }
}

class CqlUpsertBase extends CqlQueryBase {
  CqlUpsertBase() { this.getName() = "UPSERT" }
}

abstract class CqlQueryBaseCall extends CallExpr {
  // TODO: Express "It's a global function or a local function imported from cds.ql"
}

class CqlSelectBaseCall extends CqlQueryBaseCall {
  CqlSelectBaseCall() { this.getCalleeName() = "SELECT" }
}

class CqlInsertBaseCall extends CqlQueryBaseCall {
  CqlInsertBaseCall() { this.getCalleeName() = "INSERT" }
}

/* The cds-ql docs do not mention DELETE being a function acting as a shortcut to any underlying clause. */
class CqlUpdateBaseCall extends CqlQueryBaseCall {
  CqlUpdateBaseCall() { this.getCalleeName() = "UPDATE" }
}

class CqlUpsertBaseCall extends CqlQueryBaseCall {
  CqlUpsertBaseCall() { this.getCalleeName() = "UPSERT" }
}

/**
 * Obtains the receiver across a variety of types of accesses
 */
Expr getRootReceiver(Expr e) {
  result = e and
  (
    e instanceof VarRef
    or
    e instanceof CallExpr and not exists(e.(CallExpr).getReceiver())
  )
  or
  result = getRootReceiver(e.(DotExpr).getBase())
  or
  result = getRootReceiver(e.(MethodCallExpr).getReceiver())
  or
  result = getRootReceiver(e.(PropAccess).getBase())
  or
  result = getRootReceiver(e.(TaggedTemplateExpr).getTag())
}

/**
 * An aggregation type for the two ways to access the fluent API
 * provided by the module cds.ql
 */
<<<<<<< HEAD
newtype TCqlClause =
  TaggedTemplate(TaggedTemplateExpr taggedTemplateExpr) {
    exists(CqlQueryBase base | base = getRootReceiver(taggedTemplateExpr)) or
    exists(CqlQueryBaseCall call | call = getRootReceiver(taggedTemplateExpr))
  } or
=======
private newtype TCqlClause =
>>>>>>> 0b78c55d
  MethodCall(MethodCallExpr callExpr) {
    exists(CqlQueryBase base | base = getRootReceiver(callExpr)) or
    exists(CqlQueryBaseCall call | call = getRootReceiver(callExpr))
  } or
  ShortcutCall(CqlQueryBaseCall callExpr)

class CqlClause extends TCqlClause {
  TaggedTemplateExpr asTaggedTemplate() { this = TaggedTemplate(result) }

  MethodCallExpr asMethodCall() { this = MethodCall(result) }

  CallExpr asShortcutCall() { this = ShortcutCall(result) }

  Node flow() { result = this.asExpr().flow() }

  Expr asExpr() {
    result = this.asTaggedTemplate()
    or
    result = this.asMethodCall()
    or
    result = this.asShortcutCall()
  }

  predicate isSelect() {
    /*this.isFinal() and*/
    this.getTypeString() = "SELECT"
  }

  predicate isInsert() { /*this.isFinal() and*/ this.getTypeString() = "INSERT" }

  predicate isUpdate() { /*this.isFinal() and*/ this.getTypeString() = "UPDATE" }

  predicate isUpsert() { /*this.isFinal() and*/ this.getTypeString() = "UPSERT" }

  predicate isDelete() { /*this.isFinal() and*/ this.getTypeString() = "DELETE" }

  predicate isRead() { this.isSelect() }

  predicate isWrite() { this.isInsert() or this.isUpdate() or this.isUpsert() or this.isDelete() }

  Expr getArgument() {
    result = this.asTaggedTemplate().getTemplate() or
    result = this.asMethodCall().getAnArgument() or
    result = this.asShortcutCall().getAnArgument()
  }

  /**
   * Convert this `CqlClause` into a `DotExpr`, i.e.
   * get `` SELECT.from`Table`.where `` when given `` SELECT.from`Table`.where`cond` ``.
   */
  DotExpr asDotExpr() {
    result = this.asTaggedTemplate().getTag() or
    result = this.asMethodCall().getCallee()
  }

  string toString() {
    result = this.asTaggedTemplate().toString() or
    result = this.asMethodCall().toString() or
    result = this.asShortcutCall().toString()
  }

  string getTypeString() {
    result = getRootReceiver(this.asTaggedTemplate()).(VarRef).getName() or
    result = getRootReceiver(this.asTaggedTemplate()).(CallExpr).getCalleeName() or
    result = getRootReceiver(this.asMethodCall()).(VarRef).getName() or
    result = getRootReceiver(this.asMethodCall()).(CallExpr).getCalleeName()
  }

  Location getLocation() {
    result = this.asTaggedTemplate().getLocation() or
    result = this.asMethodCall().getLocation() or
    result = this.asShortcutCall().getLocation()
  }

  CqlQueryBase getCqlBase() { result = getRootReceiver(this.asMethodCall()) }

  CqlQueryBaseCall getCqlBaseCall() {
    result = getRootReceiver(this.asTaggedTemplate()).(CqlQueryBaseCall) or
    result = getRootReceiver(this.asMethodCall()).(CqlQueryBaseCall)
  }

  /** Describes a parent expression relation */
  Expr getParentExpr() {
    result = this.asTaggedTemplate().getParentExpr() or
    result = this.asMethodCall().getParentExpr() or
    result = this.asShortcutCall().getParentExpr()
  }

  /**
   * Possible cases for constructing a chain of clauses:
   *
   * (looking at the terminal clause and its possible parent types as tuples: (this, parent))
   * 1. MethodCall.MethodCall
   *     - example `(SELECT.from(Table),  SELECT.from(Table).where("col1='*'"))`
   * 2. ShortcutCall.MethodCall
   *     - example `(SELECT("col1, col2"), SELECT("col1, col2").from("Table"))`
   *
   * Note that ShortcutCalls cannot be added to any clause chain other than the first position, e.g.
   * ``` javascript
   * SELECT("col1, col2").INSERT(col2)  // Invalid!
   * ```
   */
  CqlClause getParentCqlClause() {
    /* ========== The parent is a shortcut call ========== */
    result.asShortcutCall() = this.asTaggedTemplate().getParentExpr().getParentExpr() or
    result.asShortcutCall() = this.asMethodCall().getParentExpr().getParentExpr() or
    result.asShortcutCall() = this.asShortcutCall().getParentExpr().getParentExpr() or
    /* ========== The parent is a tagged template ========== */
    result.asTaggedTemplate() = this.asTaggedTemplate().getParentExpr().getParentExpr() or
    result.asTaggedTemplate() = this.asMethodCall().getParentExpr().getParentExpr() or
    result.asTaggedTemplate() = this.asShortcutCall().getParentExpr().getParentExpr() or
    /* ========== The parent is a method call ========== */
    result.asMethodCall() = this.asTaggedTemplate().getParentExpr().getParentExpr() or
    result.asMethodCall() = this.asMethodCall().getParentExpr().getParentExpr() or
    result.asMethodCall() = this.asShortcutCall().getParentExpr().getParentExpr()
  }

  Expr getAnAncestorExpr() {
    result = this.asTaggedTemplate().getParentExpr+() or
    result = this.asMethodCall().getParentExpr+() or
    result = this.asShortcutCall().getParentExpr+()
  }

  CqlClause getAnAncestorCqlClause() {
    result.asTaggedTemplate() = this.getAnAncestorExpr() or
    result.asMethodCall() = this.getAnAncestorExpr() or
    result.asShortcutCall() = this.getAnAncestorExpr()
  }

  /** Describes a child expression relation */
  Expr getAChildExpr() {
    result = this.asTaggedTemplate().getAChildExpr() or
    result = this.asMethodCall().getAChildExpr() or
    result = this.asShortcutCall().getAChildExpr()
  }

  /**
   * the same chain order logic as `getParentCqlClause` but reversed
   */
  CqlClause getAChildCqlClause() {
    /* ========== The parent is a shortcut call ========== */
    result.asShortcutCall() = this.asTaggedTemplate().getAChildExpr().getAChildExpr() or
    result.asShortcutCall() = this.asMethodCall().getAChildExpr().getAChildExpr() or
    result.asShortcutCall() = this.asShortcutCall().getAChildExpr().getAChildExpr() or
    /* ========== The parent is a tagged template ========== */
    result.asTaggedTemplate() = this.asTaggedTemplate().getAChildExpr().getAChildExpr() or
    result.asTaggedTemplate() = this.asMethodCall().getAChildExpr().getAChildExpr() or
    result.asTaggedTemplate() = this.asShortcutCall().getAChildExpr().getAChildExpr() or
    /* ========== The parent is a method call ========== */
    result.asMethodCall() = this.asTaggedTemplate().getAChildExpr().getAChildExpr() or
    result.asMethodCall() = this.asMethodCall().getAChildExpr().getAChildExpr() or
    result.asMethodCall() = this.asShortcutCall().getAChildExpr().getAChildExpr()
  }

  Expr getADescendantExpr() {
    result = this.asTaggedTemplate().getAChildExpr+() or
    result = this.asMethodCall().getAChildExpr+() or
    result = this.asShortcutCall().getAChildExpr+()
  }

  CqlClause getADescendantCqlClause() {
    result.asTaggedTemplate() = this.getADescendantExpr() or
    result.asMethodCall() = this.getADescendantExpr() or
    result.asShortcutCall() = this.getADescendantExpr()
  }

  predicate isFinal() { not exists(this.getParentCqlClause()) }

  /**
   * Matches the given `CqlClause` to its method/property name, nested at arbitrary depth.
   */
  string getAnAPIName() {
    result = this.asDotExpr().getPropertyName() or
    result = this.getADescendantCqlClause().getAnAPIName()
  }

  abstract CqlClause getEntityAccessingClause();

  /**
   * Gets the reference to the entity that this SELECT clause is accessing.
   */
  ExprNode getAccessingEntityReference() {
    result = this.getEntityAccessingClause().getArgument().flow()
  }

  CdlEntity getAccessingEntityDefinition() {
    result.getName() =
      this.getAccessingEntityReference().(EntityReferenceFromTemplateOrString).getStringValue() or
    result = this.getAccessingEntityReference().(EntityReferenceFromEntities).getCqlDefinition()
  }
}

class CqlSelectClause extends CqlClause {
  CqlSelectClause() { this.isSelect() }

  override CqlSelectClause getEntityAccessingClause() {
    result = this.getADescendantCqlClause() and
    result.asDotExpr().getPropertyName() = "from"
  }
}

class CqlInsertClause extends CqlClause {
  CqlInsertClause() { this.isInsert() }

  override CqlInsertClause getEntityAccessingClause() {
    result = this.getADescendantCqlClause() and
    result.asDotExpr().getPropertyName() = "into"
  }
}

class CqlUpdateClause extends CqlClause {
  CqlUpdateClause() { this.isUpdate() }

  override CqlUpdateClause getEntityAccessingClause() {
    result = this.getADescendantCqlClause() and
    (
      result.asDotExpr().getPropertyName() = "entity" or
      exists(result.asShortcutCall())
    )
  }
}

class CqlUpsertClause extends CqlClause {
  CqlUpsertClause() { this.isUpsert() }

  override CqlUpsertClause getEntityAccessingClause() {
    result = this.getADescendantCqlClause() and
    result.asDotExpr().getPropertyName() = "into"
  }
}

class CqlDeleteClause extends CqlClause {
  CqlDeleteClause() { this.isDelete() }

  override CqlDeleteClause getEntityAccessingClause() {
    result = this.getADescendantCqlClause() and
    result.asDotExpr().getPropertyName() = "from"
  }
}

/**
 * A possibly tainted clause
 * any clause with a string concatenation in it
 * regardless of where that operand came from
 */
class TaintedClause instanceof CqlClause {
  TaintedClause() { exists(StringConcatenation::getAnOperand(this.getArgument().flow())) }

  string toString() { result = super.toString() }

  Expr getArgument() { result = super.getArgument() }

  Expr asExpr() { result = super.asExpr() }
}

/**
 * Call to`cds.db.run`
 * or
 * an await surrounding a sql statement
 */
class CQLSink extends DataFlow::Node {
  CQLSink() {
    this = any(CdsFacade cds).getMember("db").getMember("run").getACall().getAnArgument()
    or
    exists(AwaitExpr a, CqlClause clause |
      a.getAChildExpr() = clause.asExpr() and this.asExpr() = clause.asExpr()
    )
  }
}

/**
 * a more heurisitic based taint step
 * captures one of the alternative ways to construct query strings:
 * `cds.parse.cql(`string`+userInput)`
 * and considers them tainted if they've been concatenated against
 * in any manner
 */
class ParseCQLTaintedClause extends CallNode {
  ParseCQLTaintedClause() {
    this = any(CdsFacade cds).getMember("parse").getMember("cql").getACall() and
    exists(DataFlow::Node n |
      n = StringConcatenation::getAnOperand(this.getAnArgument()) and
      //omit the fact that the arg of cds.parse.cql (`SELECT * from Foo`)
      //is technically a string concat
      not n.asExpr() instanceof TemplateElement
    )
  }
}<|MERGE_RESOLUTION|>--- conflicted
+++ resolved
@@ -87,15 +87,11 @@
  * An aggregation type for the two ways to access the fluent API
  * provided by the module cds.ql
  */
-<<<<<<< HEAD
-newtype TCqlClause =
+private newtype TCqlClause =
   TaggedTemplate(TaggedTemplateExpr taggedTemplateExpr) {
     exists(CqlQueryBase base | base = getRootReceiver(taggedTemplateExpr)) or
     exists(CqlQueryBaseCall call | call = getRootReceiver(taggedTemplateExpr))
   } or
-=======
-private newtype TCqlClause =
->>>>>>> 0b78c55d
   MethodCall(MethodCallExpr callExpr) {
     exists(CqlQueryBase base | base = getRootReceiver(callExpr)) or
     exists(CqlQueryBaseCall call | call = getRootReceiver(callExpr))
