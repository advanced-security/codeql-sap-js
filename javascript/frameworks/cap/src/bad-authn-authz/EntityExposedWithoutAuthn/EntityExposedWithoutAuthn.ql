/**
 * @name Entity exposed without authentication
 * @description Entities exposed to external protocols should require an
 *              CDS-based or JS-based access control.
 * @kind problem
 * @problem.severity warning
 * @security-severity 6
 * @precision high
 * @id js/entity-exposed-without-authentication-cds
 * @tags security
 */

import advanced_security.javascript.frameworks.cap.CAPNoAuthzQuery

/*
 * TODO: Revamp this predicate after we start to natively support CDS.
 * string getClickableText(CdlElement cdlElement) {
 *  cdlElement instanceof CdlService and result = "CDS service"
 *  or
 *  cdlElement instanceof CdlEntity and result = "CDS entity"
 *  or
 *  cdlElement instanceof CdlAction and result = "CDS action"
 *  or
 *  cdlElement instanceof CdlFunction and result = "CDS function"
 * }
 */

from CdlElement cdlElement
where
  cdlElement instanceof CdlElementWithoutJsAuthn and
  cdlElement instanceof CdlElementWithoutCdsAuthn
<<<<<<< HEAD
select cdlElement,
  "The " + getClickableText(cdlElement) + " `" + cdlElement.getName() +
    "` is exposed without any authentication."
=======
select cdlElement, "This CDS definition is exposed without any authentication."
>>>>>>> bd552228
<|MERGE_RESOLUTION|>--- conflicted
+++ resolved
@@ -29,10 +29,6 @@
 where
   cdlElement instanceof CdlElementWithoutJsAuthn and
   cdlElement instanceof CdlElementWithoutCdsAuthn
-<<<<<<< HEAD
 select cdlElement,
   "The " + getClickableText(cdlElement) + " `" + cdlElement.getName() +
-    "` is exposed without any authentication."
-=======
-select cdlElement, "This CDS definition is exposed without any authentication."
->>>>>>> bd552228
+    "` is exposed without any authentication."