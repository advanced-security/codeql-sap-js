private import javascript
private import DataFlow
private import semmle.javascript.security.dataflow.DomBasedXssCustomizations
private import UI5View

module UI5 {
  class Project extends Folder {
    /**
     * An UI5 project root folder.
     */
    Project() { exists(File yamlFile | yamlFile = this.getFile("ui5.yaml")) }

    /**
     * The `ui5.yaml` file that declares a UI5 application.
     */
    File getProjectYaml() { result = this.getFile("ui5.yaml") }

    predicate isInThisProject(File file) { this = file.getParentContainer*() }
  }

  /**
   * https://sapui5.hana.ondemand.com/sdk/#/api/sap.ui.loader%23methods/sap.ui.loader.config
   */
  class Loader extends CallNode {
    Loader() { this = globalVarRef("sap").getAPropertyRead("ui").getAMethodCall("loader") }
  }

  /**
   * A user-defined module through `sap.ui.define` or `jQuery.sap.declare`.
   */
  abstract class UserModule extends SapElement {
    abstract string getADependencyType();

    abstract string getModuleFileRelativePath();

    abstract RequiredObject getRequiredObject(string dependencyType);
  }

  /**
   * A user-defined module through `sap.ui.define`.
   * https://sapui5.hana.ondemand.com/sdk/#/api/sap.ui%23methods/sap.ui.define
   */
  class SapDefineModule extends CallNode, UserModule {
    SapDefineModule() { this = globalVarRef("sap").getAPropertyRead("ui").getAMethodCall("define") }

    override string getADependencyType() { result = this.getDependencyType(_) }

    override string getModuleFileRelativePath() { result = this.getFile().getRelativePath() }

    string getDependencyType(int i) {
      result =
        this.getArgument(0).getALocalSource().(ArrayLiteralNode).getElement(i).getStringValue()
    }

    override RequiredObject getRequiredObject(string dependencyType) {
      exists(int i |
        this.getDependencyType(i) = dependencyType and
        result = this.getArgument(1).getALocalSource().(FunctionNode).getParameter(i)
      )
    }

    Project getProject() { result = this.getFile().getParentContainer*() }
  }

  class JQuerySap extends DataFlow::SourceNode {
    JQuerySap() {
      exists(DataFlow::GlobalVarRefNode global |
        global.getName() = "jQuery" and
        this = global.getAPropertyRead("sap")
      )
    }
  }

  /**
   * A user-defined module through `jQuery.sap.declare`.
   */
  class JQueryDefineModule extends UserModule, DataFlow::MethodCallNode {
    JQueryDefineModule() { exists(JQuerySap jquerySap | jquerySap.flowsTo(this.getReceiver())) }

    override string getADependencyType() {
      result = this.getArgument(0).asExpr().(StringLiteral).getValue()
    }

    override string getModuleFileRelativePath() { result = this.getFile().getRelativePath() }

    /** WARNING: toString() Hack! */
    override RequiredObject getRequiredObject(string dependencyType) {
      result.toString() = dependencyType and
      this.getADependencyType() = dependencyType
    }
  }

  private RequiredObject sapControl(TypeTracker t) {
    t.start() and
    exists(UserModule d, string dependencyType |
      dependencyType = ["sap/ui/core/Control", "sap.ui.core.Control"]
    |
      d.getADependencyType() = dependencyType and
      result = d.getRequiredObject(dependencyType)
    )
    or
    exists(TypeTracker t2 | result = sapControl(t2).track(t2, t))
  }

  SourceNode sapControl() { result = sapControl(TypeTracker::end()) }

  private SourceNode sapController(TypeTracker t) {
    t.start() and
    exists(UserModule d, string dependencyType |
      dependencyType = ["sap/ui/core/mvc/Controller", "sap.ui.core.mvc.Controller"]
    |
      d.getADependencyType() = dependencyType and
      result = d.getRequiredObject(dependencyType)
    )
    or
    exists(TypeTracker t2 | result = sapController(t2).track(t2, t))
  }

  SourceNode sapController() { result = sapController(TypeTracker::end()) }

  class CustomControl extends Extension {
    CustomControl() { this.getReceiver().getALocalSource() = sapControl() }

    FunctionNode getRenderer() {
      exists(SourceNode propValue |
        propValue = this.getArgument(1).(ObjectLiteralNode).getAPropertySource("renderer") and
        (
          /*
           * 1. Old RenderManager API:
           * renderer: function (oRm, oControl) { ... }
           */

          propValue instanceof FunctionNode and result = propValue
          or
          /*
           * 2. New Semantic Rendering API:
           *  renderer: { apiVersion: 2, render: function(oRm, oControl) { ... } }
           */

          propValue instanceof ObjectLiteralNode and
          result = propValue.getAPropertySource("render").(FunctionNode)
          or
          /*
           * 3. The control's renderer object is an imported one
           */

          exists(string dependencyType |
            result = propValue.getALocalSource() and
            result = any(UserModule d).getRequiredObject(dependencyType)
          )
          or
          /*
           * 4. The control's renderer is referred to as a string ID
           */

          propValue.asExpr() instanceof StringLiteral and
          result =
            any(Extension extend | extend.getName() = propValue.asExpr().(StringLiteral).getValue())
                .getArgument(1)
                .(ObjectLiteralNode)
                .getAPropertySource("render")
        )
      )
      or
      /*
       * 5. There is an implicit binding between the control and its renderer with the naming convention: e.g. foo.js and fooRenderer.js
       */

      this.getFile().getExtension() = "js" and
      result =
        any(Extension extend |
          extend.getFile().getExtension() = "js" and
          result.getFile().getBaseName().splitAt(".", 0) =
            this.getFile().getBaseName().splitAt(".", 0) + "Renderer"
        ).getArgument(1).(ObjectLiteralNode).getAPropertySource("render")
    }

    // TODO
    predicate indirectlyExtendedControl(SapDefineModule define) {
      /*
       * Sketch:
       *     1. SapDefineModule a predicate that maps the current module to the extended module
       *     2. * or + the predicate
       */

      any()
    }
  }

  class CustomController extends Extension {
    CustomController() {
      this instanceof MethodCallNode and this.getReceiver().getALocalSource() = sapController()
    }

    FunctionNode getAMethod() {
      result = this.getArgument(1).(ObjectLiteralNode).getAPropertySource().(FunctionNode)
    }

    /**
     * Gets a reference to a view object that can be accessed from one of the methods of this controller.
     */
    MethodCallNode getAViewReference() {
      result.getCalleeName() = "getView" and
      exists(ThisNode controllerThis |
        result.(MethodCallNode).getReceiver() = controllerThis.getALocalUse() and
        controllerThis.getBinder() = this.getAMethod()
      )
    }

    MethodCallNode getAnElementReference() {
      exists(MethodCallNode viewRef |
        viewRef = this.getAViewReference() and
        /* There is a view */
        viewRef.flowsTo(result.(MethodCallNode).getReceiver()) and
        /* The result is a member of this view */
        result.(MethodCallNode).getMethodName() = "byId"
      )
    }

    ThisNode getAThisNode() { result.getBinder() = this.getAMethod() }

    UI5Model getModel() {
      exists(MethodCallNode setModelCall |
        this.getAViewReference().flowsTo(setModelCall.getReceiver()) and
        setModelCall.getMethodName() = "setModel" and
        result.flowsTo(setModelCall.getAnArgument())
      )
    }
  }

  abstract class UI5Model extends SapElement {
    abstract string getPathString();
  }

  private string constructPathStringInner(Expr object) {
    if not object instanceof ObjectExpr
    then result = ""
    else
      exists(Property property | property = object.(ObjectExpr).getAProperty().(ValueProperty) |
        result = "/" + property.getName() + constructPathStringInner(property.getInit())
      )
  }

  /**
   * Create all recursive path strings of an object literal, e.g.
   * if `object = { p1: { p2: 1 }, p3: 2 }`, then create:
   * - `p1/p2`, and
   * - `p3/`.
   */
  private string constructPathString(DataFlow::ObjectLiteralNode object) {
    result = constructPathStringInner(object.asExpr())
  }

  /** Holds if the `property` is in any way nested inside the `object`. */
  private predicate propertyNestedInObject(ObjectExpr object, Property property) {
    exists(Property property2 | property2 = object.getAProperty() |
      property = property2 or
      propertyNestedInObject(property2.getInit().(ObjectExpr), property)
    )
  }

  private string constructPathStringInner(Expr object, Property property) {
    if not object instanceof ObjectExpr
    then result = ""
    else
      exists(Property property2 | property2 = object.(ObjectExpr).getAProperty().(ValueProperty) |
        if property = property2
        then result = "/" + property2.getName()
        else (
          /* We're sure this property is inside this object */
          propertyNestedInObject(property2.getInit().(ObjectExpr), property) and
          result =
            "/" + property2.getName() + constructPathStringInner(property2.getInit(), property)
        )
      )
  }

  /**
   * Create all possible path strings of an object literal up to a certain property, e.g.
   * if `object = { p1: { p2: 1 }, p3: 2 }` and `property = {p3: 2}` then create `"p3/"`.
   */
<<<<<<< HEAD
  string constructPathString(DataFlow::ObjectLiteralNode object, Property property) {
=======
  private string constructPathString(DataFlow::ObjectLiteralNode object, Property property) {
>>>>>>> db817ff7
    result = constructPathStringInner(object.asExpr(), property)
  }

  class JsonModel extends UI5Model {
    JsonModel() {
      this instanceof NewNode and
      exists(RequiredObject jsonModel |
        jsonModel.flowsTo(this.getCalleeNode()) and
        jsonModel.getDependencyType() = "sap/ui/model/json/JSONModel"
      )
    }

    ObjectLiteralNode getContent() { result.flowsTo(this.getAnArgument()) }

    override string getPathString() { result = constructPathString(this.getContent()) }

    /**
     * A model possibly supporting two-way binding explicitly set as a one-way binding model.
     */
    predicate isOneWayBinding() {
      exists(MethodCallNode call, BindingMode bindingMode |
        this.flowsTo(call.getReceiver()) and
        call.getMethodName() = "setDefaultBindingMode" and
        bindingMode.getOneWay().flowsTo(call.getArgument(0))
<<<<<<< HEAD
      )
    }
  }

  class XmlModel extends UI5Model {
    XmlModel() {
      this instanceof NewNode and
      exists(RequiredObject xmlModel |
        xmlModel.flowsTo(this.getCalleeNode()) and
        xmlModel.getDependencyType() = "sap/ui/model/xml/XMLModel"
      )
    }
=======
      )
    }
  }

  class XmlModel extends UI5Model {
    XmlModel() {
      this instanceof NewNode and
      exists(RequiredObject xmlModel |
        xmlModel.flowsTo(this.getCalleeNode()) and
        xmlModel.getDependencyType() = "sap/ui/model/xml/XMLModel"
      )
    }
>>>>>>> db817ff7

    override string getPathString() { result = "WIP" }
  }

  class BindingMode extends RequiredObject {
    BindingMode() { this.getDependencyType() = "sap/ui/model/BindingMode" }

    PropRead getOneWay() { result = this.getAPropertyRead("OneWay") }

    PropRead getTwoWay() { result = this.getAPropertyRead("TwoWay") }

    PropRead getDefault() { result = this.getAPropertyRead("Default") }

    PropRead getOneTime() { result = this.getAPropertyRead("OneTime") }
  }

  class RenderManager extends SourceNode {
    RenderManager() {
      this = any(CustomControl c).getRenderer().getParameter(0)
      or
      /*
       * Through `new` keyword on an imported constructor
       */

      exists(NewNode instantiation |
        this = instantiation.getAConstructorInvocation("RenderManager")
      )
    }

    CallNode getAnUnsafeHtmlCall() {
      exists(string calleeName |
        result = this.(DataFlow::SourceNode).getAMemberCall(calleeName) and
        calleeName = ["write", "unsafeHtml"]
      )
    }
  }

  class RequiredObject extends SourceNode {
    RequiredObject() {
      exists(string dependencyType, int i |
        any(SapDefineModule sapModule).getDependencyType(i) = dependencyType and
        this =
          any(SapDefineModule sapModule)
              .getArgument(1)
              .getALocalSource()
              .(FunctionNode)
              .getParameter(i)
      )
      or
      exists(string dependencyType |
        this.toString() = dependencyType and
        any(JQueryDefineModule jQueryModule).getADependencyType() = dependencyType
      )
    }

    UserModule getDefiningModule() { result.getArgument(1).(FunctionNode).getParameter(_) = this }

    string getDependencyType() {
      exists(string dependencyType |
        this.getDefiningModule().getRequiredObject(dependencyType) = this and
        result = this.getDefiningModule().getADependencyType()
      )
    }
  }

  /**
   * Controller.extend or
   * Control.extend
   */
  class Extension extends SapElement, MethodCallNode {
    Extension() {
      /* 1. The receiver object is an imported one */
      any(RequiredObject module_).flowsTo(this.getReceiver()) and
      /* 2. The method name is `extend` */
      this.(MethodCallNode).getMethodName() = "extend"
    }

    string getName() { result = this.getArgument(0).asExpr().(StringLiteral).getValue() }

    ObjectLiteralNode getContent() { result = this.getArgument(1) }

    Metadata getMetadata() { result = this.getContent().getAPropertySource("metadata") }

    /** Gets the `sap.ui.define` call that wraps this extension. */
    SapDefineModule getDefine() { this.getEnclosingFunction() = result.getArgument(1).asExpr() }
  }

  /**
   * The property metadata found in an Extension.
   */
  class Metadata extends ObjectLiteralNode {
    CustomControl control;

    CustomControl getControl() { result = control }

<<<<<<< HEAD
    Metadata() { this = control.getContent().getAPropertySource("metadata") }

=======
>>>>>>> db817ff7
    SourceNode getProperty(string name) {
      result = this.getAPropertySource("properties").getAPropertySource(name)
    }

    predicate isUnrestrictedStringType(string propName) {
      /* text : "string" */
      exists(SourceNode propRef |
        propRef = this.getProperty(propName) and
        propRef.asExpr().(StringLiteral).getValue() = "string"
      )
      or
      /* text: { type: "string" } */
      exists(SourceNode propRef |
        propRef = this.getProperty(propName) and
        propRef.getAPropertySource("type").asExpr().(StringLiteral).getValue() = "string"
      )
      or
      /* text: { someOther: "someOtherVal", ... } */
      exists(SourceNode propRef |
        propRef = this.getProperty(propName) and
        not exists(propRef.getAPropertySource("type"))
      )
    }

    Extension getExtension() { result = any(Extension extend | extend.getMetadata() = this) }

    MethodCallNode getAWrite() {
      exists(string propName, Project project |
        result.getMethodName() = "setProperty" and
        result.getArgument(0).asExpr().(StringLiteral).getValue() = propName and
        exists(this.getProperty(propName)) and
        project.isInThisProject(this.getFile()) and
        project.isInThisProject(result.getFile())
      )
    }

    MethodCallNode getAWrite(string propName) {
      result.getMethodName() = "setProperty" and
      result.getArgument(0).asExpr().(StringLiteral).getValue() = propName and
      exists(this.getProperty(propName)) and
      exists(Project project |
        project.isInThisProject(this.getFile()) and
        project.isInThisProject(result.getFile())
      )
    }

    MethodCallNode getARead() {
      exists(string propName, Project project |
        result.getMethodName() = "get" + propName.prefix(1).toUpperCase() + propName.suffix(1) and
        exists(this.getProperty(propName)) and
        /* Make sure that the resulting node is in the same project as this */
        project.isInThisProject(this.getFile()) and
        project.isInThisProject(result.getFile())
      )
    }

    MethodCallNode getARead(string propName) {
      result.getMethodName() = "get" + propName.prefix(1).toUpperCase() + propName.suffix(1) and
      exists(this.getProperty(propName)) and
      exists(Project project |
        project.isInThisProject(this.getFile()) and
        project.isInThisProject(result.getFile())
      )
    }
  }

  /**
   * Result of View.byId().
   * https://sapui5.hana.ondemand.com/sdk/#/api/sap.ui.core.Element
   * https://sapui5.hana.ondemand.com/sdk/#/api/sap.ui.core.mvc.Controller%23methods/byId
   */
  abstract class SapElement extends InvokeNode { }

  MethodCallNode valueFromElement() {
    exists(CustomController controller |
      result = controller.getAnElementReference().getAMethodCall() and
      result.getMethodName().substring(0, 3) = "get"
    )
  }
<<<<<<< HEAD
=======

  class UnsafeHtmlXssSource extends DomBasedXss::Source {
    UnsafeHtmlXssSource() {
      this = valueFromElement()
      or
      exists(XmlView xmlView |
        exists(xmlView.getASource()) and
        this = xmlView.getController().getModel()
      )
    }
  }

  class UnsafeHtmlXssSink extends DomBasedXss::Sink {
    UnsafeHtmlXssSink() { this = any(RenderManager rm).getAnUnsafeHtmlCall().getArgument(0) }
  }
>>>>>>> db817ff7
}<|MERGE_RESOLUTION|>--- conflicted
+++ resolved
@@ -279,11 +279,7 @@
    * Create all possible path strings of an object literal up to a certain property, e.g.
    * if `object = { p1: { p2: 1 }, p3: 2 }` and `property = {p3: 2}` then create `"p3/"`.
    */
-<<<<<<< HEAD
-  string constructPathString(DataFlow::ObjectLiteralNode object, Property property) {
-=======
-  private string constructPathString(DataFlow::ObjectLiteralNode object, Property property) {
->>>>>>> db817ff7
+   string constructPathString(DataFlow::ObjectLiteralNode object, Property property) {
     result = constructPathStringInner(object.asExpr(), property)
   }
 
@@ -308,7 +304,6 @@
         this.flowsTo(call.getReceiver()) and
         call.getMethodName() = "setDefaultBindingMode" and
         bindingMode.getOneWay().flowsTo(call.getArgument(0))
-<<<<<<< HEAD
       )
     }
   }
@@ -321,20 +316,6 @@
         xmlModel.getDependencyType() = "sap/ui/model/xml/XMLModel"
       )
     }
-=======
-      )
-    }
-  }
-
-  class XmlModel extends UI5Model {
-    XmlModel() {
-      this instanceof NewNode and
-      exists(RequiredObject xmlModel |
-        xmlModel.flowsTo(this.getCalleeNode()) and
-        xmlModel.getDependencyType() = "sap/ui/model/xml/XMLModel"
-      )
-    }
->>>>>>> db817ff7
 
     override string getPathString() { result = "WIP" }
   }
@@ -430,11 +411,8 @@
 
     CustomControl getControl() { result = control }
 
-<<<<<<< HEAD
-    Metadata() { this = control.getContent().getAPropertySource("metadata") }
-
-=======
->>>>>>> db817ff7
+    Metadata() { this = any(Extension e).getContent().getAPropertySource("metadata") }
+
     SourceNode getProperty(string name) {
       result = this.getAPropertySource("properties").getAPropertySource(name)
     }
@@ -514,8 +492,6 @@
       result.getMethodName().substring(0, 3) = "get"
     )
   }
-<<<<<<< HEAD
-=======
 
   class UnsafeHtmlXssSource extends DomBasedXss::Source {
     UnsafeHtmlXssSource() {
@@ -531,5 +507,4 @@
   class UnsafeHtmlXssSink extends DomBasedXss::Sink {
     UnsafeHtmlXssSink() { this = any(RenderManager rm).getAnUnsafeHtmlCall().getArgument(0) }
   }
->>>>>>> db817ff7
 }