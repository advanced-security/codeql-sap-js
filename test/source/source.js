<<<<<<< HEAD
sap.ui.require(
  [
    "sap/ui/commons/TextField",
    "sap/m/InputBase",
    "sap/m/Input",
    "sap/base/util/UriParameters",
  ],
  function (TextField, InputBase, Input, UriParameters) {
    ////////
    // Sources of user-controlled data
    ////////

    /* TextField Deprecated as of version 1.38 */
    // sap.ui.commons.TextField.value
    var f = new TextField();
    var inputValue1 = f.getValue();

    // sap.m.InputBase.value
    var ib = new InputBase();
    var inputValue2 = ib.getValue();

    // sap.m.Input.value
    // sap.m.Input#setValue()
    var input = new Input();
    var inputValue3 = input.getValue();

    /* The namespace jQuery.sap is deprecated as of version 1.58, so
       I'm not sure if we should be modeling these. */

    // jQuery.sap.getUriParameters() return
    var sValue = jQuery.sap.getUriParameters().get("foo");

    // jQuery.sap.syncHead return
    var value = jQuery.sap.syncHead("url", "param");

    // jQuery.sap.syncGet return
    var value = jQuery.sap.syncGet("url", "param");

    // jQuery.sap.syncGetText return
    var value = jQuery.sap.syncGetText("url", "param");

    // jQuery.sap.syncPost return
    var value = jQuery.sap.syncPost("url", "param");

    // jQuery.sap.syncPostText return
    var value = jQuery.sap.syncPostText("url", "param");

    // Q?: should these be summaries as vales are tainted only
    // if the object is tainted
    // UriParameters#get
    // UriParameters#getAll
    var uri = UriParameters.fromQuery(window.location.search);
    var sValue = uri.get("foo");
    var sValue = uri.getAll("foo");
  }
);
=======
sap.ui.require(["sap/ui/commons/TextField", "sap/m/InputBase", "sap/m/Input", "sap/base/util/UriParameters"],
    function (TextField, InputBase, Input, UriParameters) {

        ////////
        // Sources of user-controlled data
        ////////

        // sap.ui.commons.TextField.value
        var f = new TextField();
        var remoteInput = f.value;

        // sap.m.InputBase.value
        var ib = new InputBase();
        remoteInput = ib.value;

        // sap.m.Input.value
        // sap.m.Input#setValue()
        var input = new Input();
        remoteInput = input.value;
        remoteInput = input.getValue();

        // jQuery.sap.getUriParameters() return
        var value = jQuery.sap.getUriParameters().get("foo");

        // jQuery.sap.syncHead return
        var value = jQuery.sap.syncHead("url", "param")

        // jQuery.sap.syncGet return
        var value = jQuery.sap.syncGet("url", "param")

        // jQuery.sap.syncGetText return
        var value = jQuery.sap.syncGetText("url", "param")

        // jQuery.sap.syncPost return
        var value = jQuery.sap.syncPost("url", "param")

        // jQuery.sap.syncPostText return
        var value = jQuery.sap.syncPostText("url", "param")

        // Q?: should these be summaries as vales are tainted only
        // if the object is tainted 
        // UriParameters#get
        // UriParameters#getAll
        var uri = UriParameters.fromQuery(window.location.search)
        var sValue = uri.get("foo")
        var sValue = uri.getAll("foo")
    });
>>>>>>> 4a14db59
<|MERGE_RESOLUTION|>--- conflicted
+++ resolved
@@ -1,4 +1,3 @@
-<<<<<<< HEAD
 sap.ui.require(
   [
     "sap/ui/commons/TextField",
@@ -14,16 +13,19 @@
     /* TextField Deprecated as of version 1.38 */
     // sap.ui.commons.TextField.value
     var f = new TextField();
+    var remoteInput = f.value;
     var inputValue1 = f.getValue();
 
     // sap.m.InputBase.value
     var ib = new InputBase();
+    remoteInput = ib.value;
     var inputValue2 = ib.getValue();
 
     // sap.m.Input.value
     // sap.m.Input#setValue()
     var input = new Input();
-    var inputValue3 = input.getValue();
+    remoteInput = input.value;
+    remoteInput = input.getValue();
 
     /* The namespace jQuery.sap is deprecated as of version 1.58, so
        I'm not sure if we should be modeling these. */
@@ -54,53 +56,4 @@
     var sValue = uri.get("foo");
     var sValue = uri.getAll("foo");
   }
-);
-=======
-sap.ui.require(["sap/ui/commons/TextField", "sap/m/InputBase", "sap/m/Input", "sap/base/util/UriParameters"],
-    function (TextField, InputBase, Input, UriParameters) {
-
-        ////////
-        // Sources of user-controlled data
-        ////////
-
-        // sap.ui.commons.TextField.value
-        var f = new TextField();
-        var remoteInput = f.value;
-
-        // sap.m.InputBase.value
-        var ib = new InputBase();
-        remoteInput = ib.value;
-
-        // sap.m.Input.value
-        // sap.m.Input#setValue()
-        var input = new Input();
-        remoteInput = input.value;
-        remoteInput = input.getValue();
-
-        // jQuery.sap.getUriParameters() return
-        var value = jQuery.sap.getUriParameters().get("foo");
-
-        // jQuery.sap.syncHead return
-        var value = jQuery.sap.syncHead("url", "param")
-
-        // jQuery.sap.syncGet return
-        var value = jQuery.sap.syncGet("url", "param")
-
-        // jQuery.sap.syncGetText return
-        var value = jQuery.sap.syncGetText("url", "param")
-
-        // jQuery.sap.syncPost return
-        var value = jQuery.sap.syncPost("url", "param")
-
-        // jQuery.sap.syncPostText return
-        var value = jQuery.sap.syncPostText("url", "param")
-
-        // Q?: should these be summaries as vales are tainted only
-        // if the object is tainted 
-        // UriParameters#get
-        // UriParameters#getAll
-        var uri = UriParameters.fromQuery(window.location.search)
-        var sValue = uri.get("foo")
-        var sValue = uri.getAll("foo")
-    });
->>>>>>> 4a14db59
+);